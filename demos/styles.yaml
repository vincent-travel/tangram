cameras:
    perspective:
        type: perspective
        # focal_length: 1
        focal_length: [[16, 2], [17, 2.5], [18, 3], [19, 4], [20, 6]] # pairs of [zoom, focal len]
        # fov: 60
        # fov: [[16, 60], [20, 15]]
        vanishing_point: [-250, -250] # relative to center of screen, in pixels
        active: true

    isometric:
        type: isometric
        # axis: [1, .5]
        # active: true

    flat:
        type: flat

    # testing camera with a location
    central_park:
        position: { lng: -73.97297501564027, lat: 40.76434821445407 }
        zoom: 17

lights:
    # light1:
        # type: ambient
        # ambient: .5

    light2:
        type: point
        position: [0, 0, -1000]
        ambient: .1
        diffuse: 1
        specular: .2
        attExp: 1.5
        # innerR: 100.0
        outerR: 300.0

    # light3:
    #     type: directional
    #     direction: [.5, 0, -1] #[0.1, 0.1, -1]
    #     diffuse: .4 #.5
    #     # specular: 1
    #     ambient: .4

    # light4:
    #     type: spotlight
    #     position: [0, 0, 200]
    #     diffuse: 1
    #     # direction: [1, 0, 1]
    #     angle: 45
    #     exponent: 0.2
    #     radius: 1000.0
    #     cutoff: 0.0

styles:

<<<<<<< HEAD
    polygons:
        animated: true
        # lighting: vertex
        material:
            diffuse: 1
            specular: 1
            shininess: 8

    buildings:
=======
    # polygons:
    #     texcoords: true
    #     texture:
    #         url: demos/images/matball01.jpg

    water:
>>>>>>> c29da6e9
        extends: polygons
        animated: true
        # material:
        #     diffuse: 0 #0.3
        #     specular: [1, 0, 0]
        #     shininess: 8

    water:
        extends: polygons
        animated: true
        shaders:
            defines:
                EFFECT_NOISE_ANIMATED: true
            transforms:
                globals:
                    url: demos/shaders/glsl-noise-periodic-3d.glsl
                color:
                    url: demos/shaders/noise.glsl

    colorbleed:
        extends: polygons
        animated: true
        shaders:
            defines:
                EFFECT_COLOR_BLEED_ANIMATED: true
            transforms:
                # fragment: |
                color: |
                    //color .rgb += lighting * vec3(gl_FragCoord.x / u_resolution.x, 0.0, gl_FragCoord.y / u_resolution.y);
                    color .rgb += vec3(gl_FragCoord.x / u_resolution.x, 0.0, gl_FragCoord.y / u_resolution.y);
                    #if defined(EFFECT_COLOR_BLEED_ANIMATED)
                        //color.r += lighting.r * sin(u_time / 3.0);
                        color.r += sin(u_time / 3.0);
                    #endif

    rainbow:
        extends: polygons
        animated: true
        lighting: false
        shaders:
            transforms:
                globals: |
                    vec3 hsv2rgb(vec3 c) {
                        vec4 K = vec4(1.0, 2.0 / 3.0, 1.0 / 3.0, 3.0);
                        vec3 p = abs(fract(c.xxx + K.xyz) * 6.0 - K.www);
                        return c.z * mix(K.xxx, clamp(p - K.xxx, 0.0, 1.0), c.y);
                    }
                color: |
                    vec3 c = vec3(v_world_position.z * .003 + u_time / 10., 1.0, 1.0);
                    color.rgb = hsv2rgb(c);

    popup:
        url: demos/styles/popup.yaml

    elevator:
        extends: polygons
        animated: true
        shaders:
            transforms:
                position: |
                    // Elevator buildings
                    if (position.z > 0.01) {
                        position.z *= (sin(position.z + u_time) + 1.0);
                    }

    breathe:
        url: demos/styles/breathe.yaml

    dots:
        url: demos/styles/dots.yaml

    wood:
        url: demos/styles/wood.yaml

    envmap:
        extends: polygons
        lighting: false
        shaders:
            defines:
                LIGHTING_ENVIRONMENT: true
            uniforms:
                u_env_map: demos/images/LitSphere_test_02.jpg
            transforms:
                # fragment: color = mix(color_prelight, color_prelight * lighting, sin(u_time) / 2. + .5); // fade lighting in and out

    halftone:
        url: demos/styles/halftone.yaml

    colorhalftone:
        url: demos/styles/halftone.yaml

    windows:
        url: demos/styles/windows.yaml

    points:
        shaders:
            transforms:
                color: color.rgb += vec3(gl_FragCoord.x / u_resolution.x, 0.0, gl_FragCoord.y / u_resolution.y);

    icons:
        # extends: polygons
        extends: sprites
        # animated: true
        texture:
            url: demos/images/poi_icons_32.png
            filtering: mipmap
            sprites:
                # each sprite is defined as: [x origin, y origin, width, height]
                plane: [0, 0, 32, 32]
                tree: [0, 185, 32, 32]
                sunburst: [0, 629, 32, 32]
                restaurant: [0, 777, 32, 32]
                cafe: [0, 814, 32, 32]
                museum: [0, 518, 32, 32]
<<<<<<< HEAD
        shaders:
            uniforms:
                bouncy: true
            transforms:
                position: |
                    // Bouncy icons
                    if (bouncy) {
                        position.y += sin(v_world_position.y + u_time*3.) * 10.;
                    }
                color: |
                    //color.rgb /= lighting; // reverse lighting hack (replace w/shader lighting block/defines)
=======
        # shaders:
        #     transforms:
        #         vertex: |
        #             //shape.xy *= abs(sin(u_time * shape.x + shape.y) * cos(u_time + shape.y * 1.5));
        #             shape.z *= u_time;
        #             position.y += sin(position.y + u_time*3.) * 10.;
        #         fragment:
        #             // color.rgb = vec3(v_texcoord.xy, 0.);
        # shaders:
        #     uniforms:
        #         bouncy: true
        #     transforms:
        #         vertex: |
        #             // Bouncy icons
        #             if (bouncy) {
        #                 position.y += sin(v_world_position.y + u_time*3.) * 10.;
        #             }
        #         fragment: |
        #             //color.rgb /= lighting; // reverse lighting hack (replace w/shader lighting block/defines)

    # text:
    #     animated: true
    #     shaders:
    #         transforms:
    #             vertex:
    #                 shape.z *= u_time;
>>>>>>> c29da6e9

    uv_test:
        extends: polygons
        texcoords: true
        shaders:
            transforms:
                color: |
                    color.rgb = vec3(v_texcoord.xy, 0.);
                    //color.rgb = vec3(v_texcoord.x, mod(v_texcoord.y + u_time/2., 1.), 0.);
                    //color.rgb = texture2D(u_texture, uv).rgb;

    # depth view
    depth:
        extends: polygons
        shaders:
            transforms:
                fragment: |
                    color = vec4(vec3(v_position.z / 256.), 1.);
                    //color *= clamp(vec4(vec3(v_position.z / 256.), 1.), 0., 1.);

                    // http://stackoverflow.com/questions/6408851/draw-the-depth-value-in-opengl-using-shaders
                    /*float ndcDepth =
                        (2.0 * gl_FragCoord.z - gl_DepthRange.near - gl_DepthRange.far) /
                        (gl_DepthRange.far - gl_DepthRange.near);
                    float clipDepth = ndcDepth / gl_FragCoord.w;
                    color = vec4((clipDepth * 0.5) + 0.5);*/

    # dynamic uniform tests
    # polygons:
    #     texcoords: true
    #     shaders:
    #         uniforms:
    #             # u_texture: demos/images/LitSphere_test_02.jpg
    #             # u_offset: { one: .5, two: .5 }

    #             u_material:
    #                 - texture: demos/images/matball01.jpg
    #                   field: 1

    #                 - texture: demos/images/sunset.jpg
    #                   field: 2

    #             u_mtex:
    #                 - demos/images/matball01.jpg
    #                 - demos/images/sunset.jpg

    #             u_vecs: [[1,2,3],[4,5,6],[7,8,9]]

    #             u_nested:
    #                 one: 1
    #                 child:
    #                     two: 2

    #         transforms:
    #             globals: |
    #                 /*struct Material {
    #                     sampler2D texture;
    #                     float field;
    #                 };*/
    #                 //uniform Material u_material[2];

    #                 //uniform sampler2D u_mtex[2];
    #                 //uniform vec3 u_vecs[3];

    #                 varying float v_layer;

    #             vertex: |
    #                 v_layer = a_layer;

    #             fragment: |
    #                 // color = texture2D(u_texture, v_texcoord + vec2(u_offset.one, u_offset.two));
    #                 //float t = mod(v_layer + u_vecs[0].y, 3.);
    #                 float t = mod(v_layer + u_nested.one, 3.);
    #                 if (t == 0.) {
    #                     color = texture2D(u_texture, v_texcoord);
    #                 }
    #                 else if (t == 1.) {
    #                     color = texture2D(u_material[0].texture, v_texcoord);
    #                     //color = texture2D(u_mtex[0], v_texcoord);
    #                 }
    #                 else {
    #                     color = texture2D(u_material[1].texture, v_texcoord);
    #                     //color = texture2D(u_mtex[1], v_texcoord);
    #                 }

    ghosts:
        extends: polygons
        animated: true
        texcoords: true
        shaders:
            uniforms:
                u_texture: demos/images/ghost_strip.gif
            transforms:
                color: |
                    float number_of_frames = 2.;
                    float frames_per_second = 2.;

                    float offset = floor(mod(u_time * frames_per_second, 2.))*.5;
                    color.rgb = texture2D(u_texture, (vec2(v_texcoord.x/number_of_frames, v_texcoord.y) + vec2(offset, 0.))).rgb;
                    if (color.rgb == vec3(0.)) discard;


sources:
    # When commented, demo main.js will set source based on URL - uncomment for testing
    # osm:
    #     type: GeoJSONTileSource
    #     url:  http://vector.mapzen.com/osm/all/{z}/{x}/{y}.json

layers:

    earth:
        geometry:
            source: osm
            filter: earth
        style:
            order: 0
            color: [0.175, 0.175, 0.175]

    landuse:
        geometry:
            source: osm
            filter: landuse
        style:
            order: 1
            interactive: true
            color: [0.5, 0.875, 0.5]

        pitch:
            filter:
                kind: ['pitch', 'garden', 'playground']
            style:
                color: [0.3, 0.675, 0.3]
                order: .1

        airports:
            filter: { kind: apron }
            style:
                color: lightyellow
                order: .05

    water:
        geometry:
            source: osm
            filter: water
        style:
            # name: water
            order: 2
            interactive: true
            color: [0.5, 0.5, 0.875]

        outlines:
            filter: { not: { kind: [ocean, riverbank, dock] }, $zoom: { min: 15 } }
            style:
                outline:
                    color: [0.6, 0.6, 0.975]
                    width: function() { return 2.5 * Math.log(zoom); }

    roads:
        geometry:
            source: osm
            filter: roads

        style:
            order: function () { return 3.5 + Math.min(Math.max(feature.sort_key * .000025, -1), 1) / 2; }
            # order: 3
            interactive: function () { return (zoom >= 18); }
            # color: yellow
            # color: Style.color.pseudoRandomColor()
            # color: red #[0.4, 0.4, 0.4]
            # width: function () { return 2 * Math.log(zoom); }

        highway:
            filter: { kind: highway }
            style:
                color: [1.0, 1.0, 1.0]
                # color: red
                # color: [[13, [0, 0, 1.]], [17, [1, .5, .5]]]
                # color: [[13, 'darkorchid'], [17, 'honeydew']]
                # color: [[13, 'hsl(900, 40%, 60%)'], [17, 'hsl(700, 90%, 80%)']]
                width: function () { return 3 * Math.log(zoom); }
                # width: [[13, 3px], [15, 5px], [16, 20px]]
                # width: [[10, 2px], [13, 3px], [15, 5px], [16, 8px], [18, 12px]]

            outline:
                filter: { $zoom: { min: 15 } }
                style:
                    outline:
                        color: [0.7, 0.7, 0.7]
                        width: function () { return (zoom >= 18 && (3/8 * Math.log(zoom))); }

                bridge:
                    filter: { is_bridge: yes }
                    style:
                        outline:
                            # don't draw outline caps on bridges because they draw over connecting non-bridge roads
                            # see FDR Drive: 40.70278074491014,-74.00795169174671,20
                            cap: butt

                round:
                    filter: { $zoom: { min: 17 }, is_bridge: no }
                    style:
                        cap: round
                        join: round

            tunnel:
                # filter: function() { return feature.is_link == 'yes' || feature.is_tunnel == 'yes'; }
                filter: { is_tunnel: yes }
                style:
                    color: '#333'
                    width: function () { return 2 * Math.log(zoom); }
                    # width: [[13, 0px], [15, 4px], [16, 6px], [18, 10px]]
                outline:
                    filter: { $zoom: { min: 15 } }
                    style:
                        outline:
                            color: white
                            # width: [[15, 2px], [18, 6px]]
                            # width: 2px
                            width: function () { return 1 * Math.log(zoom); }
                round:
                    filter: { $zoom: { min: 17 } }
                    style:
                        cap: round
                        join: round

        major_road:
            filter: { kind: major_road }
            style:
                color: [0.5, 0.5, 0.5]
                width: function () { return 2.5 * Math.log(zoom); }
            outline:
                filter: { $zoom: { min: 15 } }
                style:
                    outline:
                        color: [0.7, 0.7, 0.7]
                        width: function () { return (zoom >= 18 && (3/8 * Math.log(zoom))); }
                round:
                    filter: { $zoom: { min: 17 } }
                    style:
                        cap: round
                        join: round

        minor_road:
            filter: { kind: minor_road, $zoom: { min: 13 }, not: { aeroway: [taxiway, runway] } }
            style:
                color: [0.65, 0.65, 0.65]
                width: function () { return 2 * Math.log(zoom); }
            outline:
                filter: { $zoom: { min: 15 } }
                style:
                    outline:
                        color: [0.7, 0.7, 0.7]
                        width: function () { return (zoom >= 18 && (2.5/8 * Math.log(zoom))); }
                round:
                    filter: { $zoom: { min: 17 } }
                    style:
                        cap: round
                        join: round

        airports:
            filter: { aeroway: true }

            taxiways:
                filter: { aeroway: taxiway }
                style:
                    width: [[12, 1px], [13, 2px], [17, 10px]]
                    color: darkorange
                    cap: round

            runways:
                filter: { aeroway: runway }
                style:
                    width: [[12, 5px], [13, 10px], [15, 30px], [17, 150px]]
                    color: orange
                    order: .1

        path:
            filter: { kind: path, $zoom: { min: 15 } }
            style:
                color: [0.8, 0.8, 0.8]
                # color: yellow
                width: function () { return 1 * Math.log(zoom); }
                outline:
                    color: [0.7, 0.7, 0.7]
                    width: function () { return (zoom >= 18 && (2/8 * Math.log(zoom))); }
            round:
                filter: { $zoom: { min: 17 } }
                style:
                    cap: round
                    join: round

        rail:
            filter: { kind: rail }
            style:
                color: [0.5, 0.0, 0.0]
                width: function () { return 2 * Math.log(zoom); }
            outline:
                filter: { $zoom: { min: 15 } }
                style:
                    outline:
                        color: [0.7, 0.7, 0.7]
                        width: function () { return (zoom >= 18 && (2/8 * Math.log(zoom))); }
                round:
                    filter: { $zoom: { min: 17 } }
                    style:
                        cap: round
                        join: round

    buildings:
        geometry:
            source: osm
            filter: buildings

        # properties:
        #     min_height: 50
        # filter: function () { return feature.height >= properties.min_height; }
        # filter: function () { return feature.name != null; }
        # filter: function () { return Math.random() < 0.25; }
        # filter: function () { return true; }

        style:
            name: buildings
            order: 4
            interactive: true

            # color: function () { var h = feature.height || 20; h = Math.min((h + 50) / 250, 1.0); return [h, h, h]; } // shade based on height
            # color: Style.color.randomColor()
            # color: Style.color.pseudoRandomColor()
            # color: Style.color.pseudoRandomGrayscale()
            color: [.6, .6, .6]
            extrude: function () { return ((zoom >= 15 && feature.height > 20) || zoom >= 16) }

        colors:
            name:
                filter: { name: true, kind: false }
                style: { color: [.6, .2, .2] }

            kind:
                filter: { name: false, kind: true }
                style: { color: [.2, .2, .6] }

            name-kind:
                filter: { name: true, kind: true }
                style: { color: [.6, .2, .6] }

    labels_street:
        geometry:
            source: osm
            filter: roads

        filter: { name: true }
        style:
            name: text
            order: 5
            font:
                typeface: Helvetica
                size: 12px
                fill: white
                stroke: black

        major_road:
            filter: { kind: major_road }
            style:
                font:
                    size: 14px
                    typeface: Futura
                    fill: darkred
                    stroke: white
        minor_road:
            filter: { kind: minor_road, railway: false }
            style:
                font:
                    size: 12px
                    typeface: Futura
                    # fill: [0.8, 0.7, 0.7]
                    # stroke: [.31, .33, .31]
                    fill: [0.9, 0.9, 0.9]
                    stroke: [.31, .33, .31]

    pois:
        geometry:
            source: osm
            filter: pois

        filter: { name: true }

        style:
            # name: points
            # size: [[12, 6px], [13, 10px]]

            font:
                size: 12px
                typeface: Helvetica
                fill: white
                stroke: black

            name: text

            # name: icons
            # sprite: tree
            # size: [32px, 32px]
            # size: [[13, 16px], [14, 24px], [15, 32px]]
            # size: function() { return (parseInt(feature.id, 16) % 100); }

            angle: 0
            # angle: function() { return (parseInt(feature.id, 16) % 360); }
            # scale: 1

            visible: false
            order: 5
            # order: function() { if (Math.random() > .5) { return 5; } else { return 3.9; } }
            interactive: true

        # z17:
        #     filter: { scene.zoom: { min: 17, max: 18 } }
        #     style:
        #         scale: 3

        # z18:
        #     filter: { scene.zoom: { min: 18 } }
        #     style:
        #         size: [64, 64] #px

        # examples of different icons mapped to feature properties
        restaurant:
            filter: { kind: restaurant }
            style:
                sprite: restaurant

        cafe:
            filter: { kind: cafe }
            style:
                sprite: cafe

        culture:
            filter: { kind: [museum, library] }
            style:
                name: icons
                size: 32px
                sprite: museum

    places:
        geometry: { source: osm, filter: places }
        filter: { name: true }

        style:
            name: text
            font:
                size: 14px
                typeface: Futura
                fill: [1, 0, 0]
                stroke: [1, 1, 1]
<|MERGE_RESOLUTION|>--- conflicted
+++ resolved
@@ -26,22 +26,22 @@
         # type: ambient
         # ambient: .5
 
-    light2:
-        type: point
-        position: [0, 0, -1000]
-        ambient: .1
-        diffuse: 1
-        specular: .2
-        attExp: 1.5
-        # innerR: 100.0
-        outerR: 300.0
-
-    # light3:
-    #     type: directional
-    #     direction: [.5, 0, -1] #[0.1, 0.1, -1]
-    #     diffuse: .4 #.5
-    #     # specular: 1
-    #     ambient: .4
+    # light2:
+    #     type: point
+    #     position: [0, 0, -1000]
+    #     ambient: .1
+    #     diffuse: 1
+    #     specular: .2
+    #     attExp: 1.5
+    #     # innerR: 100.0
+    #     outerR: 300.0
+
+    light3:
+        type: directional
+        direction: [.5, 0, -1] #[0.1, 0.1, -1]
+        diffuse: .4 #.5
+        # specular: 1
+        ambient: .4
 
     # light4:
     #     type: spotlight
@@ -55,7 +55,6 @@
 
 styles:
 
-<<<<<<< HEAD
     polygons:
         animated: true
         # lighting: vertex
@@ -65,14 +64,6 @@
             shininess: 8
 
     buildings:
-=======
-    # polygons:
-    #     texcoords: true
-    #     texture:
-    #         url: demos/images/matball01.jpg
-
-    water:
->>>>>>> c29da6e9
         extends: polygons
         animated: true
         # material:
@@ -187,19 +178,6 @@
                 restaurant: [0, 777, 32, 32]
                 cafe: [0, 814, 32, 32]
                 museum: [0, 518, 32, 32]
-<<<<<<< HEAD
-        shaders:
-            uniforms:
-                bouncy: true
-            transforms:
-                position: |
-                    // Bouncy icons
-                    if (bouncy) {
-                        position.y += sin(v_world_position.y + u_time*3.) * 10.;
-                    }
-                color: |
-                    //color.rgb /= lighting; // reverse lighting hack (replace w/shader lighting block/defines)
-=======
         # shaders:
         #     transforms:
         #         vertex: |
@@ -226,7 +204,6 @@
     #         transforms:
     #             vertex:
     #                 shape.z *= u_time;
->>>>>>> c29da6e9
 
     uv_test:
         extends: polygons
@@ -641,12 +618,12 @@
             interactive: true
 
         # z17:
-        #     filter: { scene.zoom: { min: 17, max: 18 } }
+        #     filter: { $zoom: { min: 17, max: 18 } }
         #     style:
         #         scale: 3
 
         # z18:
-        #     filter: { scene.zoom: { min: 18 } }
+        #     filter: { $zoom: { min: 18 } }
         #     style:
         #         size: [64, 64] #px
 
