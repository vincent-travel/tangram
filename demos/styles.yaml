cameras:
    perspective:
        type: perspective
        # focal_length: 1
        focal_length: [[16, 2], [17, 2.5], [18, 3], [19, 4], [20, 6]] # pairs of [zoom, focal len]
        # fov: 60
        # fov: [[16, 60], [20, 15]]
        vanishing_point: [-250, -250] # relative to center of screen, in pixels
        active: true

    isometric:
        type: isometric
        # axis: [1, .5]
        # active: true

    flat:
        type: flat

    # testing camera with a location
    central_park:
        position: [-73.97297501564027, 40.76434821445407, 17]
        # zoom: 17

lights:
    ambient1:
        type: ambient
        ambient: .3

    directional1:
        type: directional
        direction: [.5, 0, -1] #[0.1, 0.1, -1]
        diffuse: .5
        specular: .2
        ambient: .2

    point1:
        type: point

        ambient: .2
        diffuse: red #.7
        specular: .2
        # diffuse: .3
        # attenuation: 1.5

        # radius: 700
        radius: [500, 700]
        # radius: [200px, 300px]

        position: [-73.97297501564027, 40.76434821445407, 100]

        # position: [0, 0, -300]
        # origin: camera

        # position: [0, 0, 300px]
        # origin: ground

    # spot1:
    #     type: spotlight
    #     position: [0, 0, 200]
    #     diffuse: 1
    #     # direction: [1, 0, 1]
    #     angle: 45
    #     exponent: 0.2
    #     radius: 1000.0
    #     cutoff: 0.0

# textures:
#     pois:
#         url: demos/images/poi_icons_32.png
#         filtering: mipmap
#         sprites:
#             # each sprite is defined as: [x origin, y origin, width, height]
#             plane: [0, 0, 32, 32]
#             tree: [0, 185, 32, 32]
#             sunburst: [0, 629, 32, 32]
#             restaurant: [0, 777, 32, 32]
#             cafe: [0, 814, 32, 32]
#             museum: [0, 518, 32, 32]

background:
    color: [0.475, 0.475, 0.8]

styles:

    transparent:
        extends: polygons
        # animated: true
        blend: multiply
        # material:
        #     diffuse: 0 #0.3
        #     specular: [1, 0, 0]
        #     shininess: 8

    water:
        extends: polygons
        animated: true
        shaders:
            defines:
                EFFECT_NOISE_ANIMATED: true
            blocks:
                globals:
                    url: demos/shaders/glsl-noise-periodic-3d.glsl
                color:
                    url: demos/shaders/noise.glsl

    colorbleed:
        extends: polygons
        animated: true
        shaders:
            defines:
                EFFECT_COLOR_BLEED_ANIMATED: true
            blocks:
                # fragment: |
                color: |
                    //color .rgb += lighting * vec3(gl_FragCoord.x / u_resolution.x, 0.0, gl_FragCoord.y / u_resolution.y);
                    color .rgb += vec3(gl_FragCoord.x / u_resolution.x, 0.0, gl_FragCoord.y / u_resolution.y);
                    #if defined(EFFECT_COLOR_BLEED_ANIMATED)
                        //color.r += lighting.r * sin(u_time / 3.0);
                        color.r += sin(u_time / 3.0);
                    #endif

    rainbow:
        extends: polygons
        animated: true
        lighting: false
        shaders:
            blocks:
                globals: |
                    vec3 hsv2rgb(vec3 c) {
                        vec4 K = vec4(1.0, 2.0 / 3.0, 1.0 / 3.0, 3.0);
                        vec3 p = abs(fract(c.xxx + K.xyz) * 6.0 - K.www);
                        return c.z * mix(K.xxx, clamp(p - K.xxx, 0.0, 1.0), c.y);
                    }
                color: |
                    vec3 c = vec3(v_world_position.z * .003 + u_time / 10., 1.0, 1.0);
                    color.rgb = hsv2rgb(c);

    popup:
        url: demos/styles/popup.yaml

    elevator:
        extends: polygons
        animated: true
        shaders:
            blocks:
                position: |
                    // Elevator buildings
                    if (position.z > 0.01) {
                        position.z *= (sin(position.z + u_time) + 1.0);
                    }

    breathe:
        url: demos/styles/breathe.yaml

    dots:
        url: demos/styles/dots.yaml

    wood:
        url: demos/styles/wood.yaml

    envmap:
        extends: polygons
        animated: true
        # lighting: vertex
        material:
            # normal:
            #     texture: demos/images/normal-0001.jpg
            #     mapping: planar
            #     scale: 0.01
            emission:
                texture: demos/images/sunset.jpg
                mapping: spheremap
            # specular: 1
            # shininess: 8

    halftone:
        url: demos/styles/halftone.yaml

    colorhalftone:
        url: demos/styles/halftone.yaml

    windows:
        url: demos/styles/windows.yaml

    points:
        shaders:
            blocks:
                color: color.rgb += vec3(gl_FragCoord.x / u_resolution.x, 0.0, gl_FragCoord.y / u_resolution.y);

    icons:
        extends: sprites
        animated: true
        # blend: multiply
        # texture: pois
        # texture: demos/images/sunset.jpg
        texture:
            url: demos/images/poi_icons_32.png
            filtering: mipmap
            sprites:
                # each sprite is defined as: [x origin, y origin, width, height]
                plane: [0, 0, 32, 32]
                tree: [0, 185, 32, 32]
                sunburst: [0, 629, 32, 32]
                restaurant: [0, 777, 32, 32]
                cafe: [0, 814, 32, 32]
                museum: [0, 518, 32, 32]

        shaders:
            uniforms:
                rotate: false
            blocks:
                position: |
                    //shape.xy *= abs(sin(u_time * shape.x + shape.y) * cos(u_time + shape.y * 1.5));
                    //shape.z *= u_time;
                    //position.y += sin(position.y + u_time*3.) * 10.;
                    if (rotate == true) {
                        //shape.z += mod(position.y, 6.28) + u_time;
                        shape.z += u_time;
                    }
                color: |
                    //color.rgb = vec3(v_texcoord.xy, 0.);
                    //if (color.a < .5) {
                    //    color.rgb = vec3(1);
                    //}

    # text:
    #     selection: true
    #     animated: true
    #     shaders:
    #         blocks:
    #             position: |
    #                 shape.z = (shape.z + 0.01) * u_time * .75;
    #             # color: |
    #             #     color.rgb = vec3(v_texcoord.xy, 0.);

    uv_test:
        extends: polygons
        texcoords: true
        shaders:
            blocks:
                color: |
                    color.rgb = vec3(v_texcoord.xy, 0.);
                    //color.rgb = vec3(v_texcoord.x, mod(v_texcoord.y + u_time/2., 1.), 0.);
                    //color.rgb = texture2D(u_texture, uv).rgb;

    # depth view
    depth:
        extends: polygons
        shaders:
            blocks:
                color: |
                    color = vec4(vec3(v_position.z / 256.), 1.);
                    //color *= clamp(vec4(vec3(v_position.z / 256.), 1.), 0., 1.);

                    // http://stackoverflow.com/questions/6408851/draw-the-depth-value-in-opengl-using-shaders
                    /*float ndcDepth =
                        (2.0 * gl_FragCoord.z - gl_DepthRange.near - gl_DepthRange.far) /
                        (gl_DepthRange.far - gl_DepthRange.near);
                    float clipDepth = ndcDepth / gl_FragCoord.w;
                    color = vec4((clipDepth * 0.5) + 0.5);*/


sources:
    # When commented, demo main.js will set source based on URL - uncomment for testing
    # osm:
    #     type: GeoJSONTileSource
    #     url:  http://vector.mapzen.com/osm/all/{z}/{x}/{y}.json
    # schools:
    #     type: GeoJSONSource
    #     url: demos/data/school-districts-polygon.geojson

layers:

    earth:
        data: { source: osm }
        style:
            order: 0
            color: [0.175, 0.175, 0.175]

    landuse:
        data: { source: osm }
        style:
            order: 1
            interactive: true
            color: [0.5, 0.875, 0.5]

        pitch:
            filter:
                kind: [pitch, garden, playground]
            style:
                color: [0.3, 0.675, 0.3]
                order: 1

        airports:
            filter: { kind: apron }
            style:
                color: lightyellow
                order: 1

    water:
        data: { source: osm }
        style:
            # name: water
            order: 3
            interactive: true
            color: [0.5, 0.5, 0.875]

        outlines:
            filter: { not: { kind: [ocean, riverbank, dock] }, $zoom: { min: 15 } }
            style:
                outline:
                    color: [0.6, 0.6, 0.975]
                    width: function() { return 2.5 * Math.log(zoom); }

    roads:
        data: { source: osm }

        style:
            order: |
                function () {
                    function reduceSortKey(key) {
                        return 30 * Math.floor((key % 10000) / 1000) +
                               10 * Math.floor((key % 1000) / 100) +
                               1  * (key % 10);
                    }

                    var min = reduceSortKey(-3109);
                    var order = 4 + reduceSortKey(feature.sort_key) - min;
                    return order;
                }
            # order: 5
            interactive: function () { return (zoom >= 18); }
            # color: Style.color.pseudoRandomColor()

        airports:
            filter: { aeroway: true }

            taxiways:
                filter: { aeroway: taxiway }
                style:
                    width: [[12, 1px], [13, 2px], [17, 10px]]
                    color: darkorange
                    cap: round

            runways:
                filter: { aeroway: runway }
                style:
                    width: [[12, 5px], [13, 10px], [15, 30px], [17, 150px]]
                    color: orange
                    order: 1

        not-airports:
            filter: { aeroway: false }

            rounded:
                filter: { $zoom: { min: 17 }, is_bridge: no }
                style:
                    cap: round
                    join: round

            # bridges:
            #     filter: { is_bridge: yes }
            #     style:
            #         orderReset: true
            #         order: 2

            highway:
                filter: { kind: highway }
                style:
                    color: [1.0, 1.0, 1.0]
                    # color: red
                    # color: [[13, [0, 0, 1.]], [17, [1, .5, .5]]]
                    # color: [[13, 'darkorchid'], [17, 'honeydew']]
                    # color: [[13, 'hsl(900, 40%, 60%)'], [17, 'hsl(700, 90%, 80%)']]
                    width: function () { return 3 * Math.log(zoom); }
                    # width: Style.zoomPow(3, 1)
                    # width: [[13, 3px], [15, 5px], [16, 20px]]
                    # width: [[10, 2px], [13, 3px], [15, 5px], [16, 8px], [18, 12px]]

                outline:
                    filter: { $zoom: { min: 15 } }
                    style:
                        outline:
                            color: [0.7, 0.7, 0.7]
                            width: function () { return 3/8 * Math.log(zoom); }

                    # bridge:
                    #     filter: { is_bridge: yes }
                    #     style:
                    #         outline:
                    #             # don't draw outline caps on bridges because they draw over connecting non-bridge roads
                    #             # see FDR Drive: 40.70278074491014,-74.00795169174671,20
                    #             cap: butt

                tunnel:
                    # filter: function() { return feature.is_link == 'yes' || feature.is_tunnel == 'yes'; }
                    filter: { is_tunnel: yes }
                    style:
                        color: '#333'
                        width: function () { return 2 * Math.log(zoom); }
                        # width: [[13, 0px], [15, 4px], [16, 6px], [18, 10px]]
                    outline:
                        filter: { $zoom: { min: 15 } }
                        style:
                            outline:
                                color: white
                                # width: [[15, 2px], [18, 6px]]
                                # width: 2px
                                width: function () { return 1 * Math.log(zoom); }

            major_road:
                filter: { kind: major_road }
                style:
                    color: [0.5, 0.5, 0.5]
                    width: function () { return 2.5 * Math.log(zoom); }
                outline:
                    filter: { $zoom: { min: 15 } }
                    style:
                        outline:
                            color: [0.7, 0.7, 0.7]
                            width: function () { return (zoom >= 18 && (3/8 * Math.log(zoom))); }

            minor_road:
                filter: { kind: minor_road, $zoom: { min: 13 } }
                style:
                    color: [0.65, 0.65, 0.65]
                    width: function () { return 2 * Math.log(zoom); }
                outline:
                    filter: { $zoom: { min: 15 } }
                    style:
                        outline:
                            color: [0.7, 0.7, 0.7]
                            width: function () { return (zoom >= 18 && (2.5/8 * Math.log(zoom))); }

            path:
                filter: { kind: path, $zoom: { min: 15 } }
                style:
                    color: [0.8, 0.8, 0.8]
                    # color: yellow
                    width: function () { return 1 * Math.log(zoom); }
                    outline:
                        color: [0.7, 0.7, 0.7]
                        width: function () { return (zoom >= 18 && (2/8 * Math.log(zoom))); }

            rail:
                filter: { kind: rail }
                style:
                    color: [0.5, 0.0, 0.0]
                    width: function () { return 2 * Math.log(zoom); }
                outline:
                    filter: { $zoom: { min: 15 } }
                    style:
                        outline:
                            color: [0.7, 0.7, 0.7]
                            width: function () { return (zoom >= 18 && (2/8 * Math.log(zoom))); }


    road_labels:
        data: { source: osm, layer: roads }

        filter: { name: true, $zoom: { min: 14 } }
        style:
            name: text
            # visible: false
            order: 5
            interactive: true
            # font:
            #     typeface: Helvetica
            #     size: 12px
            #     fill: white
            #     stroke: black

        major_road:
            filter: { kind: major_road, $zoom: { min: 14 } }
            style:
                font:
                    size: 14px
                    typeface: Futura
                    fill: darkred
                    stroke: white
        minor_road:
            filter: { kind: minor_road, railway: false, $zoom: { min: 15 } }
            style:
                font:
                    size: 12px
                    typeface: Futura
                    # fill: [0.8, 0.7, 0.7]
                    # stroke: [.31, .33, .31]
                    fill: [0.9, 0.9, 0.9]
                    stroke: [.31, .33, .31]

    buildings:
        data: { source: osm }

        # properties: { min_height: 150 }
        # filter: function () { return feature.height >= properties.min_height; }
        # filter: function () { return feature.name != null; }
        # filter: function () { return Math.random() < 0.25; }
        # filter: function () { return true; }

        style:
            order: 250
            interactive: true

            # color: function () { var h = feature.height || 20; h = Math.min((h + 50) / 250, 1.0); return [h, h, h]; } // shade based on height
            # color: Style.color.randomColor()
            # color: Style.color.pseudoRandomColor()
            # color: Style.color.pseudoRandomGrayscale()
            color: [.6, .6, .6]
            # color: white
            extrude: function () { return ((zoom >= 15 && feature.height > 20) || zoom >= 16) }

        # blend:
        #     filter: { height: { min: 100 } }
        #     style: { name: transparent, color: yellow }

        colors:
            name:
                filter: { name: true, kind: false }
                style: { color: [.6, .2, .2] }

            kind:
                filter: { name: false, kind: true }
                style: { color: [.2, .2, .6] }

            name-kind:
                filter: { name: true, kind: true }
                style: { color: [.6, .2, .6] }

<<<<<<< HEAD
    labels_street:
        geometry:
            source: osm
            filter: roads

        filter: { name: true, $zoom: { min: 14 } }
        style:
            name: text
            # visible: false
            order: 5
            interactive: true
            # text_source: kind

        major_road:
            filter: { kind: major_road, $zoom: { min: 14 } }
            style:
                font:
                    typeface: bold 14px Futura
                    fill: blue
                    stroke: white
                    capitalized: true

        minor_road:
            filter: { kind: minor_road, railway: false, $zoom: { min: 15 } }
            style:
                font:
                    typeface: bold 10pt Futura
                    fill: [0.9, 0.9, 0.9]
                    stroke: { color: [.31, .33, .31], width: 4 }
=======
>>>>>>> 3cc0d92f
    pois:
        data: { source: osm }

        filter: { name: true, $zoom: { min: 17 } }

        style:
            # name: points
            # size: [[12, 6px], [13, 10px]]
            # order: 3400

<<<<<<< HEAD
            name: text
            # text_source: kind
            # text_source: function() { return (Math.random() * 100).toFixed(); }
=======
            # name: text
>>>>>>> 3cc0d92f
            font:
                typeface: Italic 12px Helvetica
                fill: [.9, .9, .1]
                stroke: black

            # name: icons
            # sprite: tree
            # size: [32px, 32px]
            # size: [[13, 16px], [14, 24px], [15, 32px]]
            # size: function() { return (parseInt(feature.id, 16) % 100); }
            color: white

            angle: 0
            # angle: function() { return (parseInt(feature.id, 16) % 360); }
            # scale: 1

<<<<<<< HEAD
            visible: false
            order: 5
            # order: function() { if (Math.random() > .5) { return 5; } else { return 3.9; } }
=======
>>>>>>> 3cc0d92f
            interactive: true

        # z17:
        #     filter: { $zoom: { min: 17, max: 18 } }
        #     style:
        #         scale: 3

        # z18:
        #     filter: { $zoom: { min: 18 } }
        #     style:
        #         size: [64, 64] #px

        # examples of different icons mapped to feature properties
        restaurant:
            filter: { kind: restaurant }
            style:
                sprite: restaurant

        cafe:
            filter: { kind: cafe }
            style:
                sprite: cafe

        culture:
            filter: { kind: [museum, library] }
            style:
                name: icons
                size: 32px
                sprite: museum

    building_labels:
        geometry: { source: osm, filter: buildings }
        style:
            name: text
            visible: false
            order: 10
            text_source: |
                function() { return feature.height > 100 ? 'high' : 'low';  }
            # text_source: function() { return 'test'; }
            font:
                typeface: 12px Helvetica
                fill: white
                stroke: black

        high:
            filter: function() { return feature.height > 100; }
            style:
                font:
                    fill: red
                    stroke: white

    places:
        data: { source: osm }

        filter: { name: true }

        style:
            order: 6
            name: text
            visible: false
            # interactive: true
            font:
                typeface: Italic 25pt Courier
                fill: black
                stroke: { color: white, width: 3 }

        administrative:
            filter: { kind: administrative }
            style:
                order: 6
                name: text
                font:
                    typeface: 1.5em Futura
                    fill: blue
                    stroke: white
<|MERGE_RESOLUTION|>--- conflicted
+++ resolved
@@ -454,6 +454,43 @@
                             color: [0.7, 0.7, 0.7]
                             width: function () { return (zoom >= 18 && (2/8 * Math.log(zoom))); }
 
+    buildings:
+        data: { source: osm }
+
+        # properties: { min_height: 150 }
+        # filter: function () { return feature.height >= properties.min_height; }
+        # filter: function () { return feature.name != null; }
+        # filter: function () { return Math.random() < 0.25; }
+        # filter: function () { return true; }
+
+        style:
+            order: 250
+            interactive: true
+
+            # color: function () { var h = feature.height || 20; h = Math.min((h + 50) / 250, 1.0); return [h, h, h]; } // shade based on height
+            # color: Style.color.randomColor()
+            # color: Style.color.pseudoRandomColor()
+            # color: Style.color.pseudoRandomGrayscale()
+            color: [.6, .6, .6]
+            # color: white
+            extrude: function () { return ((zoom >= 15 && feature.height > 20) || zoom >= 16) }
+
+        # blend:
+        #     filter: { height: { min: 100 } }
+        #     style: { name: transparent, color: yellow }
+
+        colors:
+            name:
+                filter: { name: true, kind: false }
+                style: { color: [.6, .2, .2] }
+
+            kind:
+                filter: { name: false, kind: true }
+                style: { color: [.2, .2, .6] }
+
+            name-kind:
+                filter: { name: true, kind: true }
+                style: { color: [.6, .2, .6] }
 
     road_labels:
         data: { source: osm, layer: roads }
@@ -474,91 +511,19 @@
             filter: { kind: major_road, $zoom: { min: 14 } }
             style:
                 font:
-                    size: 14px
-                    typeface: Futura
+                    typeface: 12px Futura
                     fill: darkred
                     stroke: white
         minor_road:
             filter: { kind: minor_road, railway: false, $zoom: { min: 15 } }
             style:
                 font:
-                    size: 12px
-                    typeface: Futura
+                    typeface: 10px Futura
                     # fill: [0.8, 0.7, 0.7]
                     # stroke: [.31, .33, .31]
                     fill: [0.9, 0.9, 0.9]
                     stroke: [.31, .33, .31]
 
-    buildings:
-        data: { source: osm }
-
-        # properties: { min_height: 150 }
-        # filter: function () { return feature.height >= properties.min_height; }
-        # filter: function () { return feature.name != null; }
-        # filter: function () { return Math.random() < 0.25; }
-        # filter: function () { return true; }
-
-        style:
-            order: 250
-            interactive: true
-
-            # color: function () { var h = feature.height || 20; h = Math.min((h + 50) / 250, 1.0); return [h, h, h]; } // shade based on height
-            # color: Style.color.randomColor()
-            # color: Style.color.pseudoRandomColor()
-            # color: Style.color.pseudoRandomGrayscale()
-            color: [.6, .6, .6]
-            # color: white
-            extrude: function () { return ((zoom >= 15 && feature.height > 20) || zoom >= 16) }
-
-        # blend:
-        #     filter: { height: { min: 100 } }
-        #     style: { name: transparent, color: yellow }
-
-        colors:
-            name:
-                filter: { name: true, kind: false }
-                style: { color: [.6, .2, .2] }
-
-            kind:
-                filter: { name: false, kind: true }
-                style: { color: [.2, .2, .6] }
-
-            name-kind:
-                filter: { name: true, kind: true }
-                style: { color: [.6, .2, .6] }
-
-<<<<<<< HEAD
-    labels_street:
-        geometry:
-            source: osm
-            filter: roads
-
-        filter: { name: true, $zoom: { min: 14 } }
-        style:
-            name: text
-            # visible: false
-            order: 5
-            interactive: true
-            # text_source: kind
-
-        major_road:
-            filter: { kind: major_road, $zoom: { min: 14 } }
-            style:
-                font:
-                    typeface: bold 14px Futura
-                    fill: blue
-                    stroke: white
-                    capitalized: true
-
-        minor_road:
-            filter: { kind: minor_road, railway: false, $zoom: { min: 15 } }
-            style:
-                font:
-                    typeface: bold 10pt Futura
-                    fill: [0.9, 0.9, 0.9]
-                    stroke: { color: [.31, .33, .31], width: 4 }
-=======
->>>>>>> 3cc0d92f
     pois:
         data: { source: osm }
 
@@ -569,13 +534,9 @@
             # size: [[12, 6px], [13, 10px]]
             # order: 3400
 
-<<<<<<< HEAD
             name: text
             # text_source: kind
             # text_source: function() { return (Math.random() * 100).toFixed(); }
-=======
-            # name: text
->>>>>>> 3cc0d92f
             font:
                 typeface: Italic 12px Helvetica
                 fill: [.9, .9, .1]
@@ -592,12 +553,6 @@
             # angle: function() { return (parseInt(feature.id, 16) % 360); }
             # scale: 1
 
-<<<<<<< HEAD
-            visible: false
-            order: 5
-            # order: function() { if (Math.random() > .5) { return 5; } else { return 3.9; } }
-=======
->>>>>>> 3cc0d92f
             interactive: true
 
         # z17:
@@ -629,7 +584,7 @@
                 sprite: museum
 
     building_labels:
-        geometry: { source: osm, filter: buildings }
+        data: { source: osm, layer: buildings }
         style:
             name: text
             visible: false
