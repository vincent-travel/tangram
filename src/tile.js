/*global Tile */
import {Geo} from './geo';
import {StyleParser} from './style_parser';
import WorkerBroker from './worker_broker';

import log from 'loglevel';

export default class Tile {

    constructor(spec = {}) {
        Object.assign(this, {
            coords: {
                x: null,
                y: null,
                z: null
            },
            debug: {},
            loading: false,
            loaded: false,
            error: null,
            worker: null
        }, spec);
    }

    static create(spec) { return new Tile(spec); }

    freeResources() {
        if (this != null && this.gl_geometry != null) {
            for (var p in this.gl_geometry) {
                this.gl_geometry[p].destroy();
            }
            this.gl_geometry = null;
        }
    }

    destroy() {
        this.freeResources();
        this.worker = null;
    }

    buildAsMessage() {
        return {
            key: this.key,
            coords: this.coords,
            min: this.min,
            max: this.max,
            debug: this.debug
        };
    }

    workerMessage (scene, ...message) {
        if (this.worker == null) {
            this.worker = scene.nextWorker();
        }
        return WorkerBroker.postMessage(this.worker, ...message);
    }

    build(scene) {
        scene.trackTileBuildStart(this.key);
        this.workerMessage(
            scene,
            'buildTile',
            {
                tile: this.buildAsMessage(),
                tile_source: this.tile_source.buildAsMessage(),
                config: scene.config_serialized
            })
        .then(message => {
            scene.buildTileCompleted(message);
        });
    }

    // Process geometry for tile - called by web worker
    // Returns a set of tile keys that should be sent to the main thread (so that we can minimize data exchange between worker and main thread)
<<<<<<< HEAD
    static buildGeometry (tile, layers, styles) {
        var name, layer, style_props, feature, style;
        var vertex_data = {};
        var style_vertex_data;

        // Build raw geometry arrays
        // Render g, and features within each layer, in reverse order - aka top to bottom
        tile.debug.rendering = +new Date();
        tile.debug.features = 0;

        // Treat top-level style rules as 'layers'
        for (name in layers) {
            layer = layers[name];

            // Skip layers with no styles defined, or layers set to not be visible
            if (!layer.geometry || layer.visible === false) {
                continue;
            }

            var geom = Tile.getGeometryForSource(tile, layer.geometry);
            if (geom) {
                var num_features = geom.features.length;

                for (var f = num_features-1; f >= 0; f--) {
                    feature = geom.features[f];


                    // *** TODO: will be replaced by new style rule parsing ***

                    // var layer = layer;
                    var feature_style = Object.assign({}, layer);

                    style = styles[(feature_style.style && feature_style.style.name) || StyleParser.defaults.style];

                    feature_style.color = (feature_style.color && (feature_style.color[feature.properties.kind] || feature_style.color.default)) || StyleParser.defaults.color;
                    feature_style.width = (feature_style.width && (feature_style.width[feature.properties.kind] || feature_style.width.default)) || StyleParser.defaults.width;
                    feature_style.size = (feature_style.size && (feature_style.size[feature.properties.kind] || feature_style.size.default)) || StyleParser.defaults.size;
                    feature_style.extrude = (feature_style.extrude && (feature_style.extrude[feature.properties.kind] || feature_style.extrude.default)) || StyleParser.defaults.extrude;
                    feature_style.z = (feature_style.z && (feature_style.z[feature.properties.kind] || feature_style.z.default)) || StyleParser.defaults.z || 0;
                    feature_style.interactive = feature_style.interactive;

                    feature_style.outline = Object.assign({}, feature_style.outline || {});
                    feature_style.outline.color = (feature_style.outline.color && (feature_style.outline.color[feature.properties.kind] || feature_style.outline.color.default)) || StyleParser.defaults.outline.color;
                    feature_style.outline.width = (feature_style.outline.width && (feature_style.outline.width[feature.properties.kind] || feature_style.outline.width.default)) || StyleParser.defaults.outline.width;
                    feature_style.outline.tile_edges = feature_style.outline.tile_edges;

                    // *** end code to be replaced by style rule parsing


                    // Style-specific parsing
                    style_props = style.parseFeature(feature, feature_style, tile);

                    // Skip feature?
                    if (!style_props) {
                        continue;
                    }

                    // First feature in this render style?
                    if (vertex_data[style.name] == null) {
                        vertex_data[style.name] = style.vertex_layout.createVertexData();
                    }
                    style_vertex_data = vertex_data[style.name];

                    // Layer order: 'order' property between [-1, 1] adjusts render order of features *within* this layer
                    // Does not affect order outside of this layer, e.g. all features on previous layers are drawn underneath
                    //  this one, all features on subsequent layers are drawn on top of this one
                    style_props.layer = layer.geometry.order + 0.5;      // 'center' this layer at 0.5 above the baseline
                    style_props.layer += style_props.order / 2.5;   // scale [-1, 1] to [-.4, .4] to stay within layer bounds, .1 buffer to be safe

                    if (feature.geometry.type === 'Polygon') {
                        style.buildPolygons([feature.geometry.coordinates], style_props, style_vertex_data);
                    }
                    else if (feature.geometry.type === 'MultiPolygon') {
                        style.buildPolygons(feature.geometry.coordinates, style_props, style_vertex_data);
                    }
                    else if (feature.geometry.type === 'LineString') {
                        style.buildLines([feature.geometry.coordinates], style_props, style_vertex_data);
                    }
                    else if (feature.geometry.type === 'MultiLineString') {
                        style.buildLines(feature.geometry.coordinates, style_props, style_vertex_data);
                    }
                    else if (feature.geometry.type === 'Point') {
                        style.buildPoints([feature.geometry.coordinates], style_props, style_vertex_data);
                    }
                    else if (feature.geometry.type === 'MultiPoint') {
                        style.buildPoints(feature.geometry.coordinates, style_props, style_vertex_data);
=======
    static buildGeometry (tile, layers, styles, modes, rules) {
        var layer, style, feature, mode;
        var vertex_data = {};
        var mode_vertex_data;
        var featureStyles = [];

        // Build raw geometry arrays
        // Render layers, and features within each layer, in reverse order - aka top to bottom
        // tile.debug.rendering = +new Date();
        // tile.debug.features = 0;
        for (var layer_num = 0; layer_num < layers.length; layer_num++) {

            layer = layers[layer_num];

            if (tile.layers[layer.name] != null) {
                var num_features = tile.layers[layer.name].features.length;
                for (var f = num_features-1; f >= 0; f--) {
                    var matchedRules = [];
                    feature = tile.layers[layer.name].features[f];
                    feature.layer = layer.name;

                    // find matching rules
                    Object.keys(rules).forEach((r) => {
                        var s = rules[r];
                        matchedRules = s.matchFeature(feature).concat(matchedRules);
                    });

                    // collect processed style object
                    featureStyles = matchedRules.map((rule) => {
                        return Style.parseStyleForFeature(feature, layer.name, rule, tile);
                    });

                    for (var i = 0; i < featureStyles.length; i += 1) {
                        style = featureStyles[i];
                        // Skip feature?
                        if (style == null) {
                            continue;
                        }

                        // First feature in this render mode?
                        mode = modes[style.mode.name];
                        if (vertex_data[mode.name] == null) {
                            vertex_data[mode.name] = mode.vertex_layout.createVertexData();
                        }
                        mode_vertex_data = vertex_data[mode.name];

                        // Layer order: 'order' property between [-1, 1] adjusts render order of features *within* this layer
                        // Does not affect order outside of this layer, e.g. all features on previous layers are drawn underneath
                        //  this one, all features on subsequent layers are drawn on top of this one
                        style.layer_num = layer_num + 0.5;      // 'center' this layer at 0.5 above the baseline
                        style.layer_num += style.order / 2.5;   // scale [-1, 1] to [-.4, .4] to stay within layer bounds, .1 buffer to be safe

                        if (feature.geometry.type === 'Polygon') {
                            mode.buildPolygons([feature.geometry.coordinates], style, mode_vertex_data);
                        }
                        else if (feature.geometry.type === 'MultiPolygon') {
                            mode.buildPolygons(feature.geometry.coordinates, style, mode_vertex_data);
                        }
                        else if (feature.geometry.type === 'LineString') {
                            mode.buildLines([feature.geometry.coordinates], style, mode_vertex_data);
                        }
                        else if (feature.geometry.type === 'MultiLineString') {
                            mode.buildLines(feature.geometry.coordinates, style, mode_vertex_data);
                        }
                        else if (feature.geometry.type === 'Point') {
                            mode.buildPoints([feature.geometry.coordinates], style, mode_vertex_data);
                        }
                        else if (feature.geometry.type === 'MultiPoint') {
                            mode.buildPoints(feature.geometry.coordinates, style, mode_vertex_data);
                        }

>>>>>>> 2e6c09fa
                    }

                    tile.debug.features++;

                }
            }
        }

        // Finalize array buffer for each render style
        tile.vertex_data = {};
        for (var m in vertex_data) {
            tile.vertex_data[m] = vertex_data[m].end().buffer;
        }

        tile.debug.rendering = +new Date() - tile.debug.rendering;

        // Return keys to be transfered to main thread
        return {
            vertex_data: true
        };
    }

    /**
        Retrieves geometry from a tile according to a data source definition
    */
    static getGeometryForSource (tile, source) {
        var geom;

        if (source != null) {
            // Just pass through data untouched if no data transform function defined
            // if (!source.filter) {
            //     geom = tile.layers[source.filter];
            // }
            // Pass through data but with different layer name in tile source data
            /*else*/ if (typeof source.filter === 'string') {
                geom = tile.layers[source.filter];
            }
            // Apply the transform function for post-processing
            else if (typeof source.filter === 'function') {
                geom = source.filter(tile.layers);
            }
        }

        // Handle cases where no data was found in tile or returned by post-processor
        geom = geom || { type: 'FeatureCollection', features: [] };

        return geom;
    }

    /**
       Called on main thread when a web worker completes processing
       for a single tile.
    */
    finalizeGeometry(styles) {
        var vertex_data = this.vertex_data;
        // Cleanup existing GL geometry objects
        this.freeResources();
        this.gl_geometry = {};

        // Create GL geometry objects
        for (var s in vertex_data) {
            this.gl_geometry[s] = styles[s].makeGLGeometry(vertex_data[s]);
        }

        this.debug.geometries = 0;
        this.debug.buffer_size = 0;
        for (var p in this.gl_geometry) {
            this.debug.geometries += this.gl_geometry[p].geometry_count;
            this.debug.buffer_size += this.gl_geometry[p].vertex_data.byteLength;
        }
        this.debug.geom_ratio = (this.debug.geometries / this.debug.features).toFixed(1);

        delete this.vertex_data; // TODO: might want to preserve this for rebuilding geometries when styles/etc. change?
    }

    remove(scene) {
        this.workerMessage(scene, 'removeTile', this.key);
    }

    showDebug(div) {
        var debug_overlay = document.createElement('div');
        debug_overlay.textContent = this.key;
        debug_overlay.style.position = 'absolute';
        debug_overlay.style.left = 0;
        debug_overlay.style.top = 0;
        debug_overlay.style.color = 'white';
        debug_overlay.style.fontSize = '16px';
        debug_overlay.style.textOutline = '1px #000000';
        div.appendChild(debug_overlay);
        div.style.borderStyle = 'solid';
        div.style.borderColor = 'white';
        div.style.borderWidth = '1px';
        return debug_overlay;
    }

    printDebug () {
        log.debug(`Tile: debug for ${this.key}: [  ${JSON.stringify(this.debug)} ]`);
    }

    updateDebugElement(div, show) {
        div.setAttribute('data-tile-key', this.key);
        div.style.width = '256px';
        div.style.height = '256px';

        if (show) {
            this.showDebug(div);
        }
    }

    // TODO: pass bounds only, rest of scene isn't needed
    updateVisibility(scene) {
        var visible = this.visible;
        this.visible = this.isInZoom(scene) && Geo.boxIntersect(this.bounds, scene.bounds_meters_buffered);
        this.center_dist = Math.abs(scene.center_meters.x - this.min.x) + Math.abs(scene.center_meters.y - this.min.y);
        return (visible !== this.visible);
    }

    // TODO: pass zoom only?
    isInZoom(scene) {
        return (Math.min(this.coords.z, this.tile_source.max_zoom || this.coords.z)) === scene.capped_zoom;
    }

    get key () {
        var {x, y, z} = this.tile_source.calculateOverZoom(this.coords);
        this.coords = {x, y, z};
        return [x, y, z].join('/');
    }

    load(scene, coords) {
        scene.trackTileSetLoadStart();
        Object.assign(this, {
            coords: coords,
            min: Geo.metersForTile(coords),
            max: Geo.metersForTile({x: coords.x + 1, y: coords.y + 1, z: coords.z }),
            loading: true
        });

        this.span = { x: (this.max.x - this.min.x), y: (this.max.y - this.min.y) };
        this.bounds = { sw: { x: this.min.x, y: this.max.y }, ne: { x: this.max.x, y: this.min.y } };
        this.build(scene);
        this.updateVisibility(scene);
    }

    merge(other) {
        for (var key in other) {
            if (key !== 'key') {
                this[key] = other[key];
            }
        }
        return this;
    }

}<|MERGE_RESOLUTION|>--- conflicted
+++ resolved
@@ -72,8 +72,7 @@
 
     // Process geometry for tile - called by web worker
     // Returns a set of tile keys that should be sent to the main thread (so that we can minimize data exchange between worker and main thread)
-<<<<<<< HEAD
-    static buildGeometry (tile, layers, styles) {
+    static buildGeometry (tile, layers, rules, styles) {
         var name, layer, style_props, feature, style;
         var vertex_data = {};
         var style_vertex_data;
@@ -99,143 +98,105 @@
                 for (var f = num_features-1; f >= 0; f--) {
                     feature = geom.features[f];
 
-
                     // *** TODO: will be replaced by new style rule parsing ***
 
                     // var layer = layer;
-                    var feature_style = Object.assign({}, layer);
-
-                    style = styles[(feature_style.style && feature_style.style.name) || StyleParser.defaults.style];
-
-                    feature_style.color = (feature_style.color && (feature_style.color[feature.properties.kind] || feature_style.color.default)) || StyleParser.defaults.color;
-                    feature_style.width = (feature_style.width && (feature_style.width[feature.properties.kind] || feature_style.width.default)) || StyleParser.defaults.width;
-                    feature_style.size = (feature_style.size && (feature_style.size[feature.properties.kind] || feature_style.size.default)) || StyleParser.defaults.size;
-                    feature_style.extrude = (feature_style.extrude && (feature_style.extrude[feature.properties.kind] || feature_style.extrude.default)) || StyleParser.defaults.extrude;
-                    feature_style.z = (feature_style.z && (feature_style.z[feature.properties.kind] || feature_style.z.default)) || StyleParser.defaults.z || 0;
-                    feature_style.interactive = feature_style.interactive;
-
-                    feature_style.outline = Object.assign({}, feature_style.outline || {});
-                    feature_style.outline.color = (feature_style.outline.color && (feature_style.outline.color[feature.properties.kind] || feature_style.outline.color.default)) || StyleParser.defaults.outline.color;
-                    feature_style.outline.width = (feature_style.outline.width && (feature_style.outline.width[feature.properties.kind] || feature_style.outline.width.default)) || StyleParser.defaults.outline.width;
-                    feature_style.outline.tile_edges = feature_style.outline.tile_edges;
+                    // var feature_style = Object.assign({}, layer);
+
+                    // style = styles[(feature_style.style && feature_style.style.name) || StyleParser.defaults.style];
+
+                    // feature_style.color = (feature_style.color && (feature_style.color[feature.properties.kind] || feature_style.color.default)) || StyleParser.defaults.color;
+                    // feature_style.width = (feature_style.width && (feature_style.width[feature.properties.kind] || feature_style.width.default)) || StyleParser.defaults.width;
+                    // feature_style.size = (feature_style.size && (feature_style.size[feature.properties.kind] || feature_style.size.default)) || StyleParser.defaults.size;
+                    // feature_style.extrude = (feature_style.extrude && (feature_style.extrude[feature.properties.kind] || feature_style.extrude.default)) || StyleParser.defaults.extrude;
+                    // feature_style.z = (feature_style.z && (feature_style.z[feature.properties.kind] || feature_style.z.default)) || StyleParser.defaults.z || 0;
+                    // feature_style.interactive = feature_style.interactive;
+
+                    // feature_style.outline = Object.assign({}, feature_style.outline || {});
+                    // feature_style.outline.color = (feature_style.outline.color && (feature_style.outline.color[feature.properties.kind] || feature_style.outline.color.default)) || StyleParser.defaults.outline.color;
+                    // feature_style.outline.width = (feature_style.outline.width && (feature_style.outline.width[feature.properties.kind] || feature_style.outline.width.default)) || StyleParser.defaults.outline.width;
+                    // feature_style.outline.tile_edges = feature_style.outline.tile_edges;
 
                     // *** end code to be replaced by style rule parsing
 
-
-                    // Style-specific parsing
-                    style_props = style.parseFeature(feature, feature_style, tile);
-
-                    // Skip feature?
-                    if (!style_props) {
-                        continue;
-                    }
-
-                    // First feature in this render style?
-                    if (vertex_data[style.name] == null) {
-                        vertex_data[style.name] = style.vertex_layout.createVertexData();
-                    }
-                    style_vertex_data = vertex_data[style.name];
-
-                    // Layer order: 'order' property between [-1, 1] adjusts render order of features *within* this layer
-                    // Does not affect order outside of this layer, e.g. all features on previous layers are drawn underneath
-                    //  this one, all features on subsequent layers are drawn on top of this one
-                    style_props.layer = layer.geometry.order + 0.5;      // 'center' this layer at 0.5 above the baseline
-                    style_props.layer += style_props.order / 2.5;   // scale [-1, 1] to [-.4, .4] to stay within layer bounds, .1 buffer to be safe
-
-                    if (feature.geometry.type === 'Polygon') {
-                        style.buildPolygons([feature.geometry.coordinates], style_props, style_vertex_data);
-                    }
-                    else if (feature.geometry.type === 'MultiPolygon') {
-                        style.buildPolygons(feature.geometry.coordinates, style_props, style_vertex_data);
-                    }
-                    else if (feature.geometry.type === 'LineString') {
-                        style.buildLines([feature.geometry.coordinates], style_props, style_vertex_data);
-                    }
-                    else if (feature.geometry.type === 'MultiLineString') {
-                        style.buildLines(feature.geometry.coordinates, style_props, style_vertex_data);
-                    }
-                    else if (feature.geometry.type === 'Point') {
-                        style.buildPoints([feature.geometry.coordinates], style_props, style_vertex_data);
-                    }
-                    else if (feature.geometry.type === 'MultiPoint') {
-                        style.buildPoints(feature.geometry.coordinates, style_props, style_vertex_data);
-=======
-    static buildGeometry (tile, layers, styles, modes, rules) {
-        var layer, style, feature, mode;
-        var vertex_data = {};
-        var mode_vertex_data;
-        var featureStyles = [];
-
-        // Build raw geometry arrays
-        // Render layers, and features within each layer, in reverse order - aka top to bottom
-        // tile.debug.rendering = +new Date();
-        // tile.debug.features = 0;
-        for (var layer_num = 0; layer_num < layers.length; layer_num++) {
-
-            layer = layers[layer_num];
-
-            if (tile.layers[layer.name] != null) {
-                var num_features = tile.layers[layer.name].features.length;
-                for (var f = num_features-1; f >= 0; f--) {
+                    feature.layer = name;
+
+                    // Find matching rules
                     var matchedRules = [];
-                    feature = tile.layers[layer.name].features[f];
-                    feature.layer = layer.name;
-
-                    // find matching rules
-                    Object.keys(rules).forEach((r) => {
-                        var s = rules[r];
-                        matchedRules = s.matchFeature(feature).concat(matchedRules);
+                    Object.keys(rules).forEach((_name) => {
+                        var rule = rules[_name];
+                        matchedRules = rule.matchFeature(feature).concat(matchedRules);
                     });
 
-                    // collect processed style object
-                    featureStyles = matchedRules.map((rule) => {
-                        return Style.parseStyleForFeature(feature, layer.name, rule, tile);
-                    });
-
-                    for (var i = 0; i < featureStyles.length; i += 1) {
-                        style = featureStyles[i];
+                    // Collect matching styles
+                    // var featureStyles = matchedRules.map((rule) => {
+                    //     try {
+                    //         // return Style.parseStyleForFeature(feature, layer.name, rule, tile);
+                    //         var style = styles[rule.name || StyleParser.defaults.style.name];
+                    //         style.parseFeature(feature, rule, tile);
+                    //     }
+                    //     catch(error) {
+                    //         log.error('Tile.buildGeometry: style parse fail', feature, rule, tile, error);
+                    //         throw error;
+                    //     }
+                    // });
+
+                    // Render styles
+                    for (var rule of matchedRules) {
+                        var style_props;
+
+                        // TODO: replace this default/preprocess step
+                        rule.z = rule.z || 0;
+                        rule.outline = {};
+
+                        // Parse style
+                        try {
+                            style = styles[rule.name || StyleParser.defaults.style.name];
+                            style_props = style.parseFeature(feature, rule, tile);
+                        }
+                        catch(error) {
+                            log.error('Tile.buildGeometry: style parse fail', feature, rule, tile, error);
+                            throw error;
+                        }
+
                         // Skip feature?
-                        if (style == null) {
+                        if (!style_props) {
                             continue;
                         }
 
-                        // First feature in this render mode?
-                        mode = modes[style.mode.name];
-                        if (vertex_data[mode.name] == null) {
-                            vertex_data[mode.name] = mode.vertex_layout.createVertexData();
-                        }
-                        mode_vertex_data = vertex_data[mode.name];
+                        // First feature in this render style?
+                        if (vertex_data[style.name] == null) {
+                            vertex_data[style.name] = style.vertex_layout.createVertexData();
+                        }
+                        style_vertex_data = vertex_data[style.name];
 
                         // Layer order: 'order' property between [-1, 1] adjusts render order of features *within* this layer
                         // Does not affect order outside of this layer, e.g. all features on previous layers are drawn underneath
                         //  this one, all features on subsequent layers are drawn on top of this one
-                        style.layer_num = layer_num + 0.5;      // 'center' this layer at 0.5 above the baseline
-                        style.layer_num += style.order / 2.5;   // scale [-1, 1] to [-.4, .4] to stay within layer bounds, .1 buffer to be safe
+                        style_props.layer = (layer.geometry.order || 0) + 0.5;      // 'center' this layer at 0.5 above the baseline
+                        style_props.layer += style_props.order / 2.5;   // scale [-1, 1] to [-.4, .4] to stay within layer bounds, .1 buffer to be safe
 
                         if (feature.geometry.type === 'Polygon') {
-                            mode.buildPolygons([feature.geometry.coordinates], style, mode_vertex_data);
+                            style.buildPolygons([feature.geometry.coordinates], style_props, style_vertex_data);
                         }
                         else if (feature.geometry.type === 'MultiPolygon') {
-                            mode.buildPolygons(feature.geometry.coordinates, style, mode_vertex_data);
+                            style.buildPolygons(feature.geometry.coordinates, style_props, style_vertex_data);
                         }
                         else if (feature.geometry.type === 'LineString') {
-                            mode.buildLines([feature.geometry.coordinates], style, mode_vertex_data);
+                            style.buildLines([feature.geometry.coordinates], style_props, style_vertex_data);
                         }
                         else if (feature.geometry.type === 'MultiLineString') {
-                            mode.buildLines(feature.geometry.coordinates, style, mode_vertex_data);
+                            style.buildLines(feature.geometry.coordinates, style_props, style_vertex_data);
                         }
                         else if (feature.geometry.type === 'Point') {
-                            mode.buildPoints([feature.geometry.coordinates], style, mode_vertex_data);
+                            style.buildPoints([feature.geometry.coordinates], style_props, style_vertex_data);
                         }
                         else if (feature.geometry.type === 'MultiPoint') {
-                            mode.buildPoints(feature.geometry.coordinates, style, mode_vertex_data);
-                        }
-
->>>>>>> 2e6c09fa
+                            style.buildPoints(feature.geometry.coordinates, style_props, style_vertex_data);
+                        }
                     }
 
                     tile.debug.features++;
-
                 }
             }
         }
