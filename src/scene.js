--- conflicted
+++ resolved
@@ -1142,15 +1142,8 @@
     setupDebug () {
         let scene = this;
         this.debug = {
-<<<<<<< HEAD
-            profile: {
-                geometry_build: false
-            },
-
             suppress_fade: false,
 
-=======
->>>>>>> afdb0fa6
             // Rebuild geometry a given # of times and print average, min, max timings
             timeRebuild (num = 1, options = {}) {
                 let times = [];
