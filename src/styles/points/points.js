// Point + text label rendering style

import log from '../../utils/log';
import {Style} from '../style';
import {StyleParser} from '../style_parser';
import gl from '../../gl/constants'; // web workers don't have access to GL context, so import all GL constants
import VertexLayout from '../../gl/vertex_layout';
import {buildQuadsForPoints} from '../../builders/points';
import Texture from '../../gl/texture';
import Geo from '../../geo';
import Vector from '../../vector';
import Collision from '../../labels/collision';
import LabelPoint from '../../labels/label_point';
import {TextLabels} from '../text/text_labels';

let fs = require('fs');
const shaderSrc_pointsVertex = fs.readFileSync(__dirname + '/points_vertex.glsl', 'utf8');
const shaderSrc_pointsFragment = fs.readFileSync(__dirname + '/points_fragment.glsl', 'utf8');

export var Points = Object.create(Style);

// Mixin text label methods
Object.assign(Points, TextLabels);

Object.assign(Points, {
    name: 'points',
    built_in: true,
    selection: true, // turn feature selection on
    blend: 'overlay', // overlays drawn on top of all other styles, with blending

    init(options = {}) {
        Style.init.apply(this, arguments);

        // Base shaders
        this.vertex_shader_src = shaderSrc_pointsVertex;
        this.fragment_shader_src = shaderSrc_pointsFragment;

        var attribs = [
            { name: 'a_position', size: 4, type: gl.SHORT, normalized: false },
            { name: 'a_shape', size: 4, type: gl.SHORT, normalized: false },
            { name: 'a_texcoord', size: 2, type: gl.UNSIGNED_SHORT, normalized: true },
            { name: 'a_offset', size: 2, type: gl.SHORT, normalized: false },
            { name: 'a_pre_offset', size: 2, type: gl.SHORT, normalized: false },
            { name: 'a_color', size: 4, type: gl.UNSIGNED_BYTE, normalized: true }
        ];

        // Optional feature selection
        if (this.selection) {
            attribs.push({ name: 'a_selection_color', size: 4, type: gl.UNSIGNED_BYTE, normalized: true });
        }

        this.vertex_layout = new VertexLayout(attribs);

        // If we're not rendering as overlay, we need a layer attribute
        if (this.blend !== 'overlay') {
            this.defines.TANGRAM_LAYER_ORDER = true;
        }

        // ensure a label texture is always bound (avoid Chrome 'no texture bound to unit' warnings)
        this.shaders.uniforms = this.shaders.uniforms || {};
        this.shaders.uniforms.u_label_texture = Texture.default;

        if (this.texture) {
            this.defines.TANGRAM_POINT_TEXTURE = true;
            this.shaders.uniforms.u_texture = this.texture;
        }

        // Enable dual point/text mode
        this.defines.TANGRAM_MULTI_SAMPLER = true;

        // Fade out text when tile is zooming out, e.g. acting as proxy tiles
        this.defines.TANGRAM_FADE_ON_ZOOM_OUT = true;
        this.defines.TANGRAM_FADE_ON_ZOOM_OUT_RATE = 2; // fade at 2x, e.g. fully transparent at 0.5 zoom level away

        this.collision_group_points = this.name+'-points';
        this.collision_group_text = this.name+'-text';

        this.reset();
    },

    reset () {
        this.queues = {};
        this.resetText();
    },

    // Override to queue features instead of processing immediately
    addFeature (feature, draw, context) {
        let tile = context.tile;
        if (tile.generation !== this.generation) {
            return;
        }

        // Called here because otherwise it will be delayed until the feature queue is parsed,
        // and we want the preprocessing done before we evaluate text style below
        draw = this.preprocess(draw);
        if (!draw) {
            return;
        }

        let style = {};
        style.color = this.parseColor(draw.color, context);

        // Point styling

        // require color or texture
        if (!style.color && !this.texture) {
            return null;
        }

        let sprite = style.sprite = StyleParser.evalProp(draw.sprite, context);
        style.sprite_default = draw.sprite_default; // optional fallback if 'sprite' not found

        // if point has texture and sprites, require a valid sprite to draw
        if (this.texture && Texture.textures[this.texture] && Texture.textures[this.texture].sprites) {
            if (!sprite && !style.sprite_default) {
                return;
            }
            else if (!Texture.textures[this.texture].sprites[sprite]) {
                // If sprite not found, check for default sprite
                if (style.sprite_default) {
                    sprite = style.sprite_default;
                    if (!Texture.textures[this.texture].sprites[sprite]) {
                        log('warn', `Style: in style '${this.name}', could not find default sprite '${sprite}' for texture '${this.texture}'`);
                        return;
                    }
                }
                else {
                    log('warn', `Style: in style '${this.name}', could not find sprite '${sprite}' for texture '${this.texture}'`);
                    return;
                }
            }
        }
        else if (sprite) {
            log('warn', `Style: in style '${this.name}', sprite '${sprite}' was specified, but texture '${this.texture}' has no sprites`);
            sprite = null;
        }

        // Sets texcoord scale if needed (e.g. for sprite sub-area)
        let sprite_info;
        if (this.texture && sprite) {
            sprite_info = Texture.getSpriteInfo(this.texture, sprite);
            style.texcoords = sprite_info.texcoords;
        } else {
            style.texcoords = null;
        }

        // points can be placed off the ground
        style.z = (draw.z && StyleParser.cacheDistance(draw.z, context)) || StyleParser.defaults.z;

        // point size defined explicitly, or defaults to sprite size, or generic fallback
        style.size = draw.size;
        if (!style.size) {
            if (sprite_info) {
                style.size = sprite_info.size;
            }
            else {
                style.size = [16, 16];
            }
        }
        else {
            style.size = StyleParser.cacheProperty(style.size, context);
        }

        // size will be scaled to 16-bit signed int, so max allowed width + height of 256 pixels
        style.size = [
            Math.min((style.size[0] || style.size), 256),
            Math.min((style.size[1] || style.size), 256)
        ];

        style.angle = StyleParser.evalProp(draw.angle, context) || 0;
        style.sampler = 0; // 0 = sprites

        this.computeLayout(style, feature, draw, context, tile);

        // Text styling
        let tf =
            draw.text &&
            draw.text.visible !== false && // explicitly handle `visible` property for nested text
            this.parseTextFeature(feature, draw.text, context, tile);

        if (tf) {
            tf.layout.parent = style; // parent point will apply additional anchor/offset to text

            // Text labels have a default priority of 0.5 below their parent point (+0.5, priority is lower-is-better)
            // This can be overriden, as long as it is less than or equal to the default
            tf.layout.priority = draw.text.priority ? Math.max(tf.layout.priority, style.priority + 0.5) : (style.priority + 0.5);

            // Text labels attached to points should not be moved into tile
            // (they should stay fixed relative to the point)
            tf.layout.move_into_tile = false;

            Collision.addStyle(this.collision_group_text, tile.key);
        }

        // Queue the feature for processing
        if (!this.tile_data[tile.key]) {
            this.startData(tile);
        }

        this.queues[tile.key].push({
            feature, draw, context, style,
            text_feature: tf
        });

        // Register with collision manager
        Collision.addStyle(this.collision_group_points, tile.key);
    },

    // Override
    startData (tile) {
        this.queues[tile.key] = [];
        return Style.startData.call(this, tile);
    },

    // Override
    endData (tile) {
        if (tile.canceled) {
            log('trace', `Style ${this.name}: stop tile build because tile was canceled: ${tile.key}`);
            return;
        }

        let queue = this.queues[tile.key];
        this.queues[tile.key] = [];

        // For each point feature, create one or more labels
        let text_objs = [];
        let point_objs = [];

        queue.forEach(q => {
            let style = q.style;
            let feature = q.feature;
            let geometry = feature.geometry;

            let feature_labels = this.buildLabels(style.size, geometry, style);
            for (let i = 0; i < feature_labels.length; i++) {
                let label = feature_labels[i];
                let point_obj = {
                    feature,
                    draw: q.draw,
                    context: q.context,
                    style,
                    label
                };
                point_objs.push(point_obj);

                if (q.text_feature) {
                    let text_obj = {
                        feature,
                        draw: q.text_feature.draw,
                        context: q.context,
                        text: q.text_feature.text,
                        text_settings_key: q.text_feature.text_settings_key,
                        layout: q.text_feature.layout,
                        point_label: label,
                        linked: point_obj   // link so text only renders when parent point is placed
                    };
                    text_objs.push(text_obj);

                    // Unless text feature is optional, create a two-way link so that parent
                    // point will only render when text is also placed
                    if (!q.draw.text.optional) {
                        point_obj.linked = text_obj; // two-way link
                    }
                }
            }
        });

        // Collide both points and text, then build features
        return Promise.
            all([
                // Points
                Collision.collide(point_objs, this.collision_group_points, tile.key).then(point_objs => {
                    point_objs.forEach(q => {
                        this.feature_style = q.style;
                        this.feature_style.label = q.label;
                        Style.addFeature.call(this, q.feature, q.draw, q.context);
                    });
                }),
                // Labels
                this.prepareTextLabels(tile, this.collision_group_text, text_objs).
                    then(labels => this.collideAndRenderTextLabels(tile, this.collision_group_text, labels))
            ]).then(([, { labels, texts, texture }]) => {
                // Process labels
                if (labels && texts) {
                    // Build queued features
                    labels.forEach(q => {
                        let text_settings_key = q.text_settings_key;
                        let text_info = texts[text_settings_key] && texts[text_settings_key][q.text];

                        // setup styling object expected by Style class
                        let style = this.feature_style;
                        style.label = q.label;
                        style.size = text_info.size.logical_size;
                        style.angle = q.label.angle || 0;
                        style.sampler = 1; // non-0 = labels
                        style.texcoords = text_info.align[q.label.align].texcoords;

                        Style.addFeature.call(this, q.feature, q.draw, q.context);
                    });
                }
                this.freeText(tile);

                // Finish tile mesh
                return Style.endData.call(this, tile).then(tile_data => {
                    // Attach tile-specific label atlas to mesh as a texture uniform
                    if (texture && tile_data) {
                        tile_data.uniforms = tile_data.uniforms || {};
                        tile_data.textures = tile_data.textures || [];

                        tile_data.uniforms.u_label_texture = texture;
                        tile_data.textures.push(texture); // assign texture ownership to tile
                    }
                    return tile_data;
                });
            });
    },

    _preprocess (draw) {
        draw.color = StyleParser.colorCacheObject(draw.color);
        draw.z = StyleParser.cacheObject(draw.z, StyleParser.cacheUnits);

        // Size (1d value or 2d array)
        draw.size = StyleParser.cacheObject(draw.size, v => Array.isArray(v) ? v.map(parseFloat) : parseFloat(v));

        // Offset (2d array)
        draw.offset = StyleParser.cacheObject(draw.offset, v => (Array.isArray(v) && v.map(parseFloat)) || 0);

        // Buffer (1d value or 2d array, expand 1d to 2d)
        draw.buffer = StyleParser.cacheObject(draw.buffer, v => (Array.isArray(v) ? v : [v, v]).map(parseFloat) || 0);

        // Optional text styling
        draw.text = this.preprocessText(draw.text); // will return null if valid text styling wasn't provided
        if (draw.text) {
            draw.text.key = draw.key; // copy layer key for use as label repeat group
            draw.text.anchor = draw.text.anchor || this.default_anchor;
            draw.text.optional = (typeof draw.text.optional === 'boolean') ? draw.text.optional : false; // default text to required
        }

        return draw;
    },

    // Default to trying all anchor placements
    default_anchor: ['bottom', 'top', 'right', 'left', 'bottom-right', 'bottom-left', 'top-right', 'top-left'],

    // Compute label layout-related properties
    computeLayout (target, feature, draw, context, tile) {
        let layout = target || {};
        layout.id = feature;
        layout.units_per_pixel = tile.units_per_pixel || 1;

        // collision flag
        layout.collide = (draw.collide === false) ? false : true;

        // tile boundary handling
        layout.cull_from_tile = (draw.cull_from_tile != null) ? draw.cull_from_tile : false;
        layout.move_into_tile = (draw.move_into_tile != null) ? draw.move_into_tile : false;

        // polygons rendering as points will render at each of the polygon's vertices by default,
        // but can be set to render at the polygon's centroid instead
        // TODO: change default to be centroid, and/or replace with more flexible 'placement'
        // parameter to allow placement on vertex, along a line, or at a polygon centroid
        layout.centroid = draw.centroid;

        // label anchors (point labels only)
        // label position will be adjusted in the given direction, relative to its original point
        // one of: left, right, top, bottom, top-left, top-right, bottom-left, bottom-right
        layout.anchor = draw.anchor;

        // label offset and buffer in pixel (applied in screen space)
        layout.offset = StyleParser.cacheProperty(draw.offset, context) || StyleParser.zeroPair;
        layout.buffer = StyleParser.cacheProperty(draw.buffer, context) || StyleParser.zeroPair;

        // label priority (lower is higher)
        let priority = draw.priority;
        if (priority != null) {
            if (typeof priority === 'function') {
                priority = priority(context);
            }
        }
        else {
            priority = -1 >>> 0; // default to max priority value if none set
        }
        layout.priority = priority;

        return layout;
    },

    // Implements label building for TextLabels mixin
    buildTextLabels (tile_key, feature_queue) {
        let labels = [];
        for (let f=0; f < feature_queue.length; f++) {
            let fq = feature_queue[f];
            let text_info = this.texts[tile_key][fq.text_settings_key][fq.text];
            fq.label = new LabelPoint(fq.point_label.position, text_info.size.collision_size, fq.layout);
            labels.push(fq);
        }
        return labels;
    },

    // Builds one or more point labels for a geometry
    buildLabels (size, geometry, options) {
        let labels = [];

        if (geometry.type === "Point") {
            labels.push(new LabelPoint(geometry.coordinates, size, options));
        }
        else if (geometry.type === "MultiPoint") {
            let points = geometry.coordinates;
            for (let i = 0; i < points.length; ++i) {
                let point = points[i];
                labels.push(new LabelPoint(point, size, options));
            }
        }
        else if (geometry.type === "LineString") {
            // Point at each line vertex
            let points = geometry.coordinates;
            for (let i = 0; i < points.length; ++i) {
                labels.push(new LabelPoint(points[i], size, options));
            }
        }
        else if (geometry.type === "MultiLineString") {
            // Point at each line vertex
            let lines = geometry.coordinates;
            for (let ln = 0; ln < lines.length; ln++) {
                let points = lines[ln];
                for (let i = 0; i < points.length; ++i) {
                    labels.push(new LabelPoint(points[i], size, options));
                }
            }
        }
        else if (geometry.type === "Polygon") {
            // Point at polygon centroid (of outer ring)
            if (options.centroid) {
                let centroid = Geo.centroid(geometry.coordinates);
                labels.push(new LabelPoint(centroid, size, options));
            }
            // Point at each polygon vertex (all rings)
            else {
                let rings = geometry.coordinates;
                for (let ln = 0; ln < rings.length; ln++) {
                    let points = rings[ln];
                    for (let i = 0; i < points.length; ++i) {
                        labels.push(new LabelPoint(points[i], size, options));
                    }
                }
            }
        }
        else if (geometry.type === "MultiPolygon") {
            let centroid = Geo.multiCentroid(geometry.coordinates);
            labels.push(new LabelPoint(centroid, size, options));
        }

        return labels;
    },

    /**
     * A "template" that sets constant attibutes for each vertex, which is then modified per vertex or per feature.
     * A plain JS array matching the order of the vertex layout.
     */
    makeVertexTemplate(style) {
        let color = style.color || StyleParser.defaults.color;

        // position - x & y coords will be filled in per-vertex below
        this.fillVertexTemplate('a_position', 0, { size: 2 });
        this.fillVertexTemplate('a_position', style.z || 0, { size: 1, offset: 2 });
        // layer order - w coord of 'position' attribute (for packing efficiency)
        this.fillVertexTemplate('a_position', this.scaleOrder(style.order), { size: 1, offset: 3 });

        // scaling vector - (x, y) components per pixel, z = angle, w = scaling factor
        this.fillVertexTemplate('a_shape', 0, { size: 4 });

        // texture coords
        this.fillVertexTemplate('a_texcoord', 0, { size: 2 });

        // offsets
        this.fillVertexTemplate('a_offset', 0, { size: 2 });
        this.fillVertexTemplate('a_pre_offset', 0, { size: 2 });

        // color
        this.fillVertexTemplate('a_color', Vector.mult(color, 255), { size: 4 });

        // selection color
        if (this.selection) {
            this.fillVertexTemplate('a_selection_color', Vector.mult(style.selection_color, 255), { size: 4 });
        }

        return this.vertex_template;
    },

<<<<<<< HEAD
    buildQuad (points, size, angle, sampler, offset, texcoord_scale, vertex_data, vertex_template) {
=======
    // Override (style-specific rendering behavior)
    render (mesh) {
        // ensure a value is always bound to label texture
        // avoids 'no texture bound to unit' warnings in Chrome 50+
        ShaderProgram.current.uniform('1i', 'u_label_texture', 0);
        Style.render.call(this, mesh);
    },

    buildQuad(points, size, angle, sampler, offset, pre_offset, texcoord_scale, vertex_data, vertex_template) {
>>>>>>> 487b7d0d
        buildQuadsForPoints(
            points,
            vertex_data,
            vertex_template,
            {
                texcoord_index: this.vertex_layout.index.a_texcoord,
                position_index: this.vertex_layout.index.a_position,
                shape_index: this.vertex_layout.index.a_shape,
                offset_index: this.vertex_layout.index.a_offset,
                pre_offset_index: this.vertex_layout.index.a_pre_offset
            },
            {
                quad: size,
                quad_normalize: 256,    // values have an 8-bit fraction
                offset,
                pre_offset,
                angle: angle * 4096,    // values have a 12-bit fraction
                shape_w: sampler,
                texcoord_scale,
                texcoord_normalize: 65535
            }
        );
    },

    // Build quad for point sprite
    build (style, vertex_data) {
        let label = style.label;
        if (label.isArticulated) {
            this.buildArticulatedLabel(label, style, vertex_data);
        }
        else {
            this.buildLabel(label, style, vertex_data);
        }
    },

    buildLabel (label, style, vertex_data) {
        let vertex_template = this.makeVertexTemplate(style);
        var angle = label.angle ? label.angle[0] : style.angle[0];
        var pre_offset = label.pre_offset ? label.pre_offset[0] : [0,0];

        this.buildQuad(
            [label.position],               // position
            style.size,                     // size in pixels
            angle,                          // angle in degrees
            style.sampler,                  // texture sampler to use
            label.offset,                   // offset (from center in px) to apply after rotation
            pre_offset,                     // offset (from center in px) to apply before rotation
            style.texcoords,                // texture UVs
            vertex_data, vertex_template    // VBO and data for current vertex
        );
    },

    buildArticulatedLabel (label, style, vertex_data) {
        let vertex_template = this.makeVertexTemplate(style);
        var size = style.size.slice();

        for (var i = 0; i < 2; i++){
            var angle = label.angle[i];
            size[0] = label.collapsed_size[i];
            var pre_offset = label.pre_offset[i];

            var texcoord;
            if (i == 0) {
                texcoord = style.multi_texcoords[0].slice();
                texcoord[2] = style.multi_texcoords[label.kink_index - 1][2];
            }
            else {
                texcoord = style.multi_texcoords[label.kink_index].slice();
                texcoord[2] = style.multi_texcoords[style.multi_texcoords.length - 1][2];
            }

            this.buildQuad(
                [label.position],               // position
                size,                           // size in pixels
                angle,                          // angle in degrees
                style.sampler,                  // texture sampler to use
                label.offset,                   // offset (from center in px) to apply after rotation
                pre_offset,                     // offset (from center in px) to apply before rotation
                texcoord,                       // texture UVs
                vertex_data, vertex_template    // VBO and data for current vertex
            );
        }
    },

    // Override to pass-through to generic point builder
    buildLines (lines, style, vertex_data, context) {
        this.build(style, vertex_data);
    },

    buildPoints (points, style, vertex_data, context) {
        this.build(style, vertex_data);
    },

    buildPolygons (points, style, vertex_data, context) {
        this.build(style, vertex_data);
    }

});<|MERGE_RESOLUTION|>--- conflicted
+++ resolved
@@ -487,9 +487,6 @@
         return this.vertex_template;
     },
 
-<<<<<<< HEAD
-    buildQuad (points, size, angle, sampler, offset, texcoord_scale, vertex_data, vertex_template) {
-=======
     // Override (style-specific rendering behavior)
     render (mesh) {
         // ensure a value is always bound to label texture
@@ -499,7 +496,6 @@
     },
 
     buildQuad(points, size, angle, sampler, offset, pre_offset, texcoord_scale, vertex_data, vertex_template) {
->>>>>>> 487b7d0d
         buildQuadsForPoints(
             points,
             vertex_data,
