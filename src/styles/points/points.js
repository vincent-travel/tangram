// Point + text label rendering style

import log from '../../utils/log';
import {Style} from '../style';
import {StyleParser} from '../style_parser';
import gl from '../../gl/constants'; // web workers don't have access to GL context, so import all GL constants
import VertexLayout from '../../gl/vertex_layout';
import {buildQuadsForPoints} from '../../builders/points';
import Texture from '../../gl/texture';
import Geo from '../../geo';
import Vector from '../../vector';
import Collision from '../../labels/collision';
import LabelPoint from '../../labels/label_point';
import LabelMultipoint from '../../labels/label_multipoint';
import {TextLabels} from '../text/text_labels';
import debugSettings from '../../utils/debug_settings';

let fs = require('fs');
const shaderSrc_pointsVertex = fs.readFileSync(__dirname + '/points_vertex.glsl', 'utf8');
const shaderSrc_pointsFragment = fs.readFileSync(__dirname + '/points_fragment.glsl', 'utf8');

export var Points = Object.create(Style);

// Mixin text label methods
Object.assign(Points, TextLabels);

Object.assign(Points, {
    name: 'points',
    built_in: true,
    selection: true,  // style enables feature selection
    collision: true,  // style includes a collision pass
    blend: 'overlay', // overlays drawn on top of all other styles, with blending

    init(options = {}) {
        Style.init.apply(this, arguments);

        // Base shaders
        this.vertex_shader_src = shaderSrc_pointsVertex;
        this.fragment_shader_src = shaderSrc_pointsFragment;

        var attribs = [
            { name: 'a_position', size: 4, type: gl.SHORT, normalized: false },
            { name: 'a_shape', size: 4, type: gl.SHORT, normalized: false },
            { name: 'a_texcoord', size: 2, type: gl.UNSIGNED_SHORT, normalized: true },
            { name: 'a_offset', size: 2, type: gl.SHORT, normalized: false },
            { name: 'a_color', size: 4, type: gl.UNSIGNED_BYTE, normalized: true }
        ];

        // Optional feature selection
        if (this.selection) {
            attribs.push({ name: 'a_selection_color', size: 4, type: gl.UNSIGNED_BYTE, normalized: true });
        }

        this.vertex_layout = new VertexLayout(attribs);

        // If we're not rendering as overlay, we need a layer attribute
        if (this.blend !== 'overlay') {
            this.defines.TANGRAM_LAYER_ORDER = true;
        }

        // ensure a label texture is always bound (avoid Chrome 'no texture bound to unit' warnings)
        this.shaders.uniforms = this.shaders.uniforms || {};
        this.shaders.uniforms.u_label_texture = Texture.default;

        if (this.texture) {
            this.defines.TANGRAM_POINT_TEXTURE = true;
            this.shaders.uniforms.u_texture = this.texture;
        }

        // Enable dual point/text mode
        this.defines.TANGRAM_MULTI_SAMPLER = true;

        // Fade out when tile is zooming out, e.g. acting as proxy tiles
        this.defines.TANGRAM_FADE_ON_ZOOM_OUT = true;
        this.defines.TANGRAM_FADE_ON_ZOOM_OUT_RATE = 2; // fade at 2x, e.g. fully transparent at 0.5 zoom level away

        // Fade in (depending on tile proxy status)
        if (debugSettings.suppress_label_fade_in === true) {
            this.fade_in_time = 0;
            this.defines.TANGRAM_FADE_IN_RATE = null;
        }
        else {
            this.fade_in_time = 0.15; // time in seconds
            this.defines.TANGRAM_FADE_IN_RATE = 1 / this.fade_in_time;
        }

        this.collision_group_points = this.name+'-points';
        this.collision_group_text = this.name+'-text';

        this.reset();
    },

    reset () {
        this.queues = {};
        this.resetText();
        this.texture_missing_sprites = {}; // track which missing sprites we've found (reduce dupe log messages)
    },

    // Override to queue features instead of processing immediately
    addFeature (feature, draw, context) {
        let tile = context.tile;
        if (tile.generation !== this.generation) {
            return;
        }

        // Called here because otherwise it will be delayed until the feature queue is parsed,
        // and we want the preprocessing done before we evaluate text style below
        draw = this.preprocess(draw);
        if (!draw) {
            return;
        }

        let style = {};
        style.color = this.parseColor(draw.color, context);

        // Point styling

        // require color or texture
        if (!style.color && !this.texture) {
            return null;
        }

        let sprite = style.sprite = StyleParser.evalProperty(draw.sprite, context);
        style.sprite_default = draw.sprite_default; // optional fallback if 'sprite' not found

        // if point has texture and sprites, require a valid sprite to draw
        if (this.texture && Texture.textures[this.texture] && Texture.textures[this.texture].sprites) {
            if (!sprite && !style.sprite_default) {
                return;
            }
            else if (!Texture.textures[this.texture].sprites[sprite]) {
                // If sprite not found, check for default sprite
                if (style.sprite_default) {
                    sprite = style.sprite_default;
                    if (!Texture.textures[this.texture].sprites[sprite]) {
                        log('warn', `Style: in style '${this.name}', could not find default sprite '${sprite}' for texture '${this.texture}'`);
                        return;
                    }
                }
                else {
                    if (!this.texture_missing_sprites[sprite]) { // only log each missing sprite once
                        log('debug', `Style: in style '${this.name}', could not find sprite '${sprite}' for texture '${this.texture}'`);
                        this.texture_missing_sprites[sprite] = true;
                    }
                    return;
                }
            }
        }
        else if (sprite) {
            log('warn', `Style: in style '${this.name}', sprite '${sprite}' was specified, but texture '${this.texture}' has no sprites`);
            sprite = null;
        }

        // Sets texcoord scale if needed (e.g. for sprite sub-area)
        let sprite_info;
        if (this.texture && sprite) {
            sprite_info = Texture.getSpriteInfo(this.texture, sprite);
            style.texcoords = sprite_info.texcoords;
        } else {
            style.texcoords = null;
        }

        // points can be placed off the ground
        style.z = (draw.z && StyleParser.evalCachedDistanceProperty(draw.z, context)) || StyleParser.defaults.z;

        // point size defined explicitly, or defaults to sprite size, or generic fallback
        style.size = draw.size;
        if (!style.size) {
            if (sprite_info) {
                style.size = sprite_info.size;
            }
            else {
                style.size = [16, 16];
            }
        }
        else {
            style.size = StyleParser.evalCachedProperty(style.size, context);
        }

        // size will be scaled to 16-bit signed int, so max allowed width + height of 256 pixels
        style.size = [
            Math.min((style.size[0] || style.size), 256),
            Math.min((style.size[1] || style.size), 256)
        ];

        // Spacing parameter (in pixels) to equally space points along a line
        if (draw.placement_spacing) {
            style.placement_spacing = StyleParser.evalCachedProperty(draw.placement_spacing, context);
        }

        // Angle parameter (can be a number or the string "auto")
        let angle = StyleParser.evalProperty(draw.angle, context);
        if (typeof angle === 'number'){
            style.angle = angle * Math.PI / 180;
        }
        else {
            // angle can be a string like "auto" (use angle of geometry)
            style.angle = angle || 0;
        }

        style.sampler = 0; // 0 = sprites

        this.computeLayout(style, feature, draw, context, tile);

        // Text styling
        let tf =
            draw.text &&
            draw.text.visible !== false && // explicitly handle `visible` property for nested text
            this.parseTextFeature(feature, draw.text, context, tile);

        if (tf) {
            tf.layout.parent = style; // parent point will apply additional anchor/offset to text

            // Text labels have a default priority of 0.5 below their parent point (+0.5, priority is lower-is-better)
            // This can be overriden, as long as it is less than or equal to the default
            tf.layout.priority = draw.text.priority ? Math.max(tf.layout.priority, style.priority + 0.5) : (style.priority + 0.5);

            // Text labels attached to points should not be moved into tile
            // (they should stay fixed relative to the point)
            tf.layout.move_into_tile = false;

            Collision.addStyle(this.collision_group_text, tile.key);
        }

        // Queue the feature for processing
        if (!this.tile_data[tile.key]) {
            this.startData(tile);
        }

        this.queues[tile.key].push({
            feature, draw, context, style,
            text_feature: tf
        });

        // Register with collision manager
        Collision.addStyle(this.collision_group_points, tile.key);
    },

    // Override
    startData (tile) {
        this.queues[tile.key] = [];
        return Style.startData.call(this, tile);
    },

    // Override
    endData (tile) {
        if (tile.canceled) {
            log('trace', `Style ${this.name}: stop tile build because tile was canceled: ${tile.key}`);
            return;
        }

        let queue = this.queues[tile.key];
        this.queues[tile.key] = [];

        // For each point feature, create one or more labels
        let text_objs = [];
        let point_objs = [];

        queue.forEach(q => {
            let style = q.style;
            let feature = q.feature;
            let geometry = feature.geometry;

            let feature_labels = this.buildLabels(style.size, geometry, style);
            for (let i = 0; i < feature_labels.length; i++) {
                let label = feature_labels[i];
                let point_obj = {
                    feature,
                    draw: q.draw,
                    context: q.context,
                    style,
                    label
                };
                point_objs.push(point_obj);

                if (q.text_feature) {
                    let text_obj = {
                        feature,
                        draw: q.text_feature.draw,
                        context: q.context,
                        text: q.text_feature.text,
                        text_settings_key: q.text_feature.text_settings_key,
                        layout: q.text_feature.layout,
                        point_label: label,
                        linked: point_obj   // link so text only renders when parent point is placed
                    };
                    text_objs.push(text_obj);

                    // Unless text feature is optional, create a two-way link so that parent
                    // point will only render when text is also placed
                    if (!q.draw.text.optional) {
                        point_obj.linked = text_obj; // two-way link
                    }
                }
            }
        });

        // Collide both points and text, then build features
        return Promise.
            all([
                // Points
                Collision.collide(point_objs, this.collision_group_points, tile.key).then(point_objs => {
                    point_objs.forEach(q => {
                        this.feature_style = q.style;
                        this.feature_style.label = q.label;
                        Style.addFeature.call(this, q.feature, q.draw, q.context);
                    });
                }),
                // Labels
                this.prepareTextLabels(tile, this.collision_group_text, text_objs).
                    then(labels => this.collideAndRenderTextLabels(tile, this.collision_group_text, labels))
            ]).then(([, { labels, texts, texture }]) => {
                // Process labels
                if (labels && texts) {
                    // Build queued features
                    labels.forEach(q => {
                        let text_settings_key = q.text_settings_key;
                        let text_info = texts[text_settings_key] && texts[text_settings_key][q.text];

                        // setup styling object expected by Style class
                        let style = this.feature_style;
                        style.label = q.label;
                        style.size = text_info.size.logical_size;
                        style.texcoords = text_info.align[q.label.align].texcoords;
                        style.angle = q.label.angle || 0;
                        style.sampler = 1; // non-0 = labels

                        Style.addFeature.call(this, q.feature, q.draw, q.context);
                    });
                }
                this.freeText(tile);

                // Finish tile mesh
                return Style.endData.call(this, tile).then(tile_data => {
                    // Attach tile-specific label atlas to mesh as a texture uniform
                    if (texture && tile_data) {
                        tile_data.uniforms = tile_data.uniforms || {};
                        tile_data.textures = tile_data.textures || [];

                        tile_data.uniforms.u_label_texture = texture;
                        tile_data.textures.push(texture); // assign texture ownership to tile
                    }
                    return tile_data;
                });
            });
    },

    _preprocess (draw) {
        draw.color = StyleParser.createColorPropertyCache(draw.color);
        draw.z = StyleParser.createPropertyCache(draw.z, StyleParser.parseUnits);

        // Size (1d value or 2d array)
        draw.size = StyleParser.createPropertyCache(draw.size, v => Array.isArray(v) ? v.map(parseFloat) : parseFloat(v));

        // Offset (2d array)
        draw.offset = StyleParser.createPropertyCache(draw.offset, v => (Array.isArray(v) && v.map(parseFloat)) || 0);

        // Buffer (1d value or 2d array, expand 1d to 2d)
        draw.buffer = StyleParser.createPropertyCache(draw.buffer, v => (Array.isArray(v) ? v : [v, v]).map(parseFloat) || 0);

        // Repeat rules
        draw.repeat_distance = StyleParser.createPropertyCache(draw.repeat_distance || 0, parseFloat);

        // Spacing
        draw.placement_spacing = StyleParser.createPropertyCache(draw.placement_spacing || 80, parseFloat);

        // Optional text styling
        draw.text = this.preprocessText(draw.text); // will return null if valid text styling wasn't provided
        if (draw.text) {
            draw.text.key = draw.key; // copy layer key for use as label repeat group
            draw.text.anchor = draw.text.anchor || this.default_anchor;
            draw.text.optional = (typeof draw.text.optional === 'boolean') ? draw.text.optional : false; // default text to required
        }

        return draw;
    },

    // Default to trying all anchor placements
    default_anchor: ['bottom', 'top', 'right', 'left'],

    // Compute label layout-related properties
    computeLayout (target, feature, draw, context, tile) {
        let layout = target || {};
        layout.id = feature;
        layout.units_per_pixel = tile.units_per_pixel || 1;

        // collision flag
        layout.collide = (draw.collide === false) ? false : true;

        // tile boundary handling
        layout.cull_from_tile = (draw.cull_from_tile != null) ? draw.cull_from_tile : false;
        layout.move_into_tile = (draw.move_into_tile != null) ? draw.move_into_tile : false;

        // polygons rendering as points will render at each of the polygon's vertices by default,
        // but can be set to render at the polygon's centroid instead
        // TODO: change default to be centroid, and/or replace with more flexible 'placement'
        // parameter to allow placement on vertex, along a line, or at a polygon centroid
        layout.centroid = draw.centroid;

        // label anchors (point labels only)
        // label position will be adjusted in the given direction, relative to its original point
        // one of: left, right, top, bottom, top-left, top-right, bottom-left, bottom-right
        layout.anchor = draw.anchor;

        // label offset and buffer in pixel (applied in screen space)
        layout.offset = StyleParser.evalCachedProperty(draw.offset, context) || StyleParser.zeroPair;
        layout.buffer = StyleParser.evalCachedProperty(draw.buffer, context) || StyleParser.zeroPair;

        // repeat minimum distance
        layout.repeat_distance = StyleParser.evalCachedProperty(draw.repeat_distance, context);
        layout.repeat_distance *= layout.units_per_pixel;

        // repeat group key - only needed if a non-zero repeat distance
        if (layout.repeat_distance) {
            if (typeof draw.repeat_group === 'function') {
                layout.repeat_group = draw.repeat_group(context);
            }
            else if (typeof draw.repeat_group === 'string') {
                layout.repeat_group = draw.repeat_group;
            }
            else {
                layout.repeat_group = draw.key; // default to unique set of matching layers
            }
        }

        // label priority (lower is higher)
        let priority = draw.priority;
        if (priority != null) {
            if (typeof priority === 'function') {
                priority = priority(context);
            }
        }
        else {
            priority = -1 >>> 0; // default to max priority value if none set
        }
        layout.priority = priority;

        return layout;
    },

    // Implements label building for TextLabels mixin
    buildTextLabels (tile_key, feature_queue) {
        let labels = [];
        for (let f=0; f < feature_queue.length; f++) {
            let fq = feature_queue[f];
            let text_info = this.texts[tile_key][fq.text_settings_key][fq.text];
            let size = text_info.size.collision_size;
            fq.label = new LabelPoint(fq.point_label.position, size, fq.layout);
            labels.push(fq);
        }
        return labels;
    },

    // Builds one or more point labels for a geometry
    buildLabels (size, geometry, options) {
        let labels = [];

        if (geometry.type === "Point") {
            labels.push(new LabelPoint(geometry.coordinates, size, options));
        }
        else if (geometry.type === "MultiPoint") {
            let points = geometry.coordinates;
            for (let i = 0; i < points.length; ++i) {
                let point = points[i];
                labels.push(new LabelPoint(point, size, options));
            }
        }
        else if (geometry.type === "LineString") {
            let line = geometry.coordinates;
            let point_labels = LabelMultipoint(line, size, options);
            for (let i = 0; i < point_labels.length; ++i) {
                labels.push(point_labels[i]);
            }
        }
        else if (geometry.type === "MultiLineString") {
            let lines = geometry.coordinates;
            for (let ln = 0; ln < lines.length; ln++) {
                let line = lines[ln];
                let point_labels = LabelMultipoint(line, size, options);
                for (let i = 0; i < point_labels.length; ++i) {
                    labels.push(point_labels[i]);
                }
            }
        }
        else if (geometry.type === "Polygon") {
            // Point at polygon centroid (of outer ring)
            if (options.centroid) {
                let centroid = Geo.centroid(geometry.coordinates);
                labels.push(new LabelPoint(centroid, size, options));
            }
            // Point at each polygon vertex (all rings)
            else {
                let rings = geometry.coordinates;
                for (let ln = 0; ln < rings.length; ln++) {
                    let points = rings[ln];
                    for (let i = 0; i < points.length; ++i) {
                        labels.push(new LabelPoint(points[i], size, options));
                    }
                }
            }
        }
        else if (geometry.type === "MultiPolygon") {
            let centroid = Geo.multiCentroid(geometry.coordinates);
            labels.push(new LabelPoint(centroid, size, options));
        }

        return labels;
    },

    /**
     * A "template" that sets constant attibutes for each vertex, which is then modified per vertex or per feature.
     * A plain JS array matching the order of the vertex layout.
     */
    makeVertexTemplate(style) {
        let color = style.color || StyleParser.defaults.color;

        // position - x & y coords will be filled in per-vertex below
        this.fillVertexTemplate('a_position', 0, { size: 2 });
        this.fillVertexTemplate('a_position', style.z || 0, { size: 1, offset: 2 });
        // layer order - w coord of 'position' attribute (for packing efficiency)
        this.fillVertexTemplate('a_position', this.scaleOrder(style.order), { size: 1, offset: 3 });

        // scaling vector - (x, y) components per pixel, z = angle, w = scaling factor
        this.fillVertexTemplate('a_shape', 0, { size: 4 });

        // texture coords
        this.fillVertexTemplate('a_texcoord', 0, { size: 2 });

        // offsets
        this.fillVertexTemplate('a_offset', 0, { size: 2 });

        // color
        this.fillVertexTemplate('a_color', Vector.mult(color, 255), { size: 4 });

        // selection color
        if (this.selection) {
            this.fillVertexTemplate('a_selection_color', Vector.mult(style.selection_color, 255), { size: 4 });
        }

        return this.vertex_template;
    },

    buildQuad(points, size, angle, sampler, offset, texcoord_scale, vertex_data, vertex_template) {
        buildQuadsForPoints(
            points,
            vertex_data,
            vertex_template,
            {
                texcoord_index: this.vertex_layout.index.a_texcoord,
                position_index: this.vertex_layout.index.a_position,
                shape_index: this.vertex_layout.index.a_shape,
                offset_index: this.vertex_layout.index.a_offset
            },
            {
                quad: size,
                quad_normalize: 256,    // values have an 8-bit fraction
                offset,
                angle: angle * 4096,    // values have a 12-bit fraction
                shape_w: sampler,
                texcoord_scale,
                texcoord_normalize: 65535
            }
        );
    },

    // Build quad for point sprite
    build (style, vertex_data) {
        let label = style.label;
<<<<<<< HEAD
        // TODO: remove angle from style
        let angle = label.angle || style.angle;
=======
        if (label.num_segments) {
            this.buildArticulatedLabel(label, style, vertex_data);
        }
        else {
            this.buildLabel(label, style, vertex_data);
        }
    },

    buildLabel (label, style, vertex_data) {
        let vertex_template = this.makeVertexTemplate(style);
>>>>>>> 310a3039

        this.buildQuad(
            [label.position],               // position
            style.size,                     // size in pixels
            angle,                          // angle in radians
            style.sampler,                  // texture sampler to use
            label.offset,                   // offset from center in pixels
            style.texcoords,                // texture UVs
            vertex_data, vertex_template    // VBO and data for current vertex
        );
    },

    buildArticulatedLabel (label, style, vertex_data) {
        let vertex_template = this.makeVertexTemplate(style);

        for (var i = 0; i < label.num_segments; i++){
            let angle = label.angle[i];
            let size = style.size[i];
            let offset = label.offsets[i];
            let texcoord = style.texcoords[i];

            this.buildQuad(
                [label.position],               // position
                size,                           // size in pixels
                angle,                          // angle in degrees
                style.sampler,                  // texture sampler to use
                offset,                         // offset from center in pixels
                texcoord,                       // texture UVs
                vertex_data, vertex_template    // VBO and data for current vertex
            );
        }
    },

    // Override to pass-through to generic point builder
    buildLines (lines, style, vertex_data, context) {
        this.build(style, vertex_data);
    },

    buildPoints (points, style, vertex_data, context) {
        this.build(style, vertex_data);
    },

    buildPolygons (points, style, vertex_data, context) {
        this.build(style, vertex_data);
    },

    makeMesh (vertex_data, vertex_elements, options = {}) {
        // Add label fade time
        options = Object.assign({}, options, { fade_in_time: this.fade_in_time });
        return Style.makeMesh.call(this, vertex_data, vertex_elements, options);
    }

});<|MERGE_RESOLUTION|>--- conflicted
+++ resolved
@@ -566,10 +566,6 @@
     // Build quad for point sprite
     build (style, vertex_data) {
         let label = style.label;
-<<<<<<< HEAD
-        // TODO: remove angle from style
-        let angle = label.angle || style.angle;
-=======
         if (label.num_segments) {
             this.buildArticulatedLabel(label, style, vertex_data);
         }
@@ -580,7 +576,7 @@
 
     buildLabel (label, style, vertex_data) {
         let vertex_template = this.makeVertexTemplate(style);
->>>>>>> 310a3039
+        let angle = label.angle || style.angle;
 
         this.buildQuad(
             [label.position],               // position
