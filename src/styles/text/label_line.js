import Vector from '../../vector';
import Geo from '../../geo';
import Label from './label';
import Utils from '../../utils/utils';
import OBB from '../../utils/obb';

export default class LabelLine extends Label {
    constructor (text, size, lines, style, offset, { move_in_tile, keep_in_tile }) {
        super(text, size, offset, { move_in_tile, keep_in_tile });

        this.segment_index = 0;
        this.lines = lines;
        this.exceed_heuristic = style.exceed;
        //this.offset = style.offset;
        this.update();
    }

    middleSegment (segment) {
        return [
            (segment[0][0] + segment[1][0]) / 2,
            (segment[0][1] + segment[1][1]) / 2,
        ];
    }

    update () {
        let segment = this.currentSegment();

        this.angle = this.computeAngle();

        // old offset
        //let perp = Vector.normalize(Vector.perp(segment[0], segment[1]));
        //let dot = Vector.dot(perp, [0, 1]);
        //let offset = Vector.mult(perp, Utils.pixelToMercator(this.offset * Math.sign(dot)));
        //this.position = Vector.add(this.middleSegment(segment), offset);

<<<<<<< HEAD
        this.position = this.middleSegment(segment);
        this.bbox = this.computeBBox();
=======
        this.position = Vector.add(this.middleSegment(segment), offset);
        this.aabb = this.computeAABB();
>>>>>>> 40490b04
    }

    moveNextSegment () {
        if (this.segment_index + 1 >= this.lines.length - 1) {
            return false;
        }

        this.segment_index++;
        this.update();

        return true;
    }

    computeAngle () {
        let segment = this.currentSegment();
        let p0p1 = Vector.sub(segment[0], segment[1]);

        p0p1 = Vector.normalize(p0p1);

        let PI_2 = Math.PI / 2;
        let theta = Math.atan2(p0p1[0], p0p1[1]) + PI_2;

        if (theta > PI_2 || theta < -PI_2) {
            theta += Math.PI;
        }
        theta %= Math.PI * 2;

        return theta;
    }

    fitToSegment (should_fit = true) {
        if (!should_fit) {
            return true;
        }

        let segment = this.currentSegment();
        let p0p1 = Vector.sub(segment[0], segment[1]);
        let length = Vector.length(p0p1);

        let label_length = Utils.pixelToMercator(this.size.text_size[0]);

        if (label_length > length) {
            // an exceed heurestic of 100% would let the label fit in any cases
            let exceed = (1 - (length / label_length)) * 100;
            return exceed < this.exceed_heuristic;
        }

        return label_length < length;
    }

    currentSegment () {
        let p1 = this.lines[this.segment_index];
        let p2 = this.lines[this.segment_index + 1];

        return [ p1, p2 ];
    }

    computeAABB (size) {
        let upp = Geo.units_per_pixel;

        let merc_width = this.size.text_size[0] * upp;
        let merc_height = this.size.text_size[1] * upp;

        // the angle of the obb is negative since it's the tile system y axis is pointing down
        let obb = new OBB(this.position[0], this.position[1], -this.angle, merc_width, merc_height);
        let aabb = obb.getExtent();
        aabb.obb = obb;

<<<<<<< HEAD
        let x = merc_width * c - merc_height * s;
        let y = merc_width * s + merc_height * c;

        let max = Math.max(Math.abs(x), Math.abs(y)) * 0.5 + this.buffer;

        let bbox = [
            this.position[0] + this.offset[0] - max,
            this.position[1] + this.offset[1] - max,
            this.position[0] + this.offset[0] + max,
            this.position[1] + this.offset[1] + max
        ];

        return bbox;
=======
        return aabb;
>>>>>>> 40490b04
    }

    moveInTile () {
        let in_tile = false;
        let fits_to_segment = this.fitToSegment();

        // move this label until we found a line we can fit in
        while (!in_tile && !fits_to_segment) {
            if (!this.moveNextSegment()) {
                // we can't move further in this line
                break;
            }

            in_tile = this.inTileBounds();
            fits_to_segment = this.fitToSegment();
        }

        return !in_tile || !fits_to_segment;
    }

    discard (aabbs) {
        if (this.lines && !this.fitToSegment()) {
            while (!this.fitToSegment()) {
                if (!this.moveNextSegment()) {
                    return true;
                }
            }
        }

        return super.discard(aabbs);
    }
}
<|MERGE_RESOLUTION|>--- conflicted
+++ resolved
@@ -33,13 +33,8 @@
         //let offset = Vector.mult(perp, Utils.pixelToMercator(this.offset * Math.sign(dot)));
         //this.position = Vector.add(this.middleSegment(segment), offset);
 
-<<<<<<< HEAD
         this.position = this.middleSegment(segment);
-        this.bbox = this.computeBBox();
-=======
-        this.position = Vector.add(this.middleSegment(segment), offset);
         this.aabb = this.computeAABB();
->>>>>>> 40490b04
     }
 
     moveNextSegment () {
@@ -104,27 +99,11 @@
         let merc_height = this.size.text_size[1] * upp;
 
         // the angle of the obb is negative since it's the tile system y axis is pointing down
-        let obb = new OBB(this.position[0], this.position[1], -this.angle, merc_width, merc_height);
+        let obb = new OBB(this.position[0] + this.offset[0], this.position[1] + this.offset[1], -this.angle, merc_width, merc_height);
         let aabb = obb.getExtent();
         aabb.obb = obb;
 
-<<<<<<< HEAD
-        let x = merc_width * c - merc_height * s;
-        let y = merc_width * s + merc_height * c;
-
-        let max = Math.max(Math.abs(x), Math.abs(y)) * 0.5 + this.buffer;
-
-        let bbox = [
-            this.position[0] + this.offset[0] - max,
-            this.position[1] + this.offset[1] - max,
-            this.position[0] + this.offset[0] + max,
-            this.position[1] + this.offset[1] + max
-        ];
-
-        return bbox;
-=======
         return aabb;
->>>>>>> 40490b04
     }
 
     moveInTile () {
