--- conflicted
+++ resolved
@@ -248,21 +248,6 @@
                     first = false;
                 }
 
-<<<<<<< HEAD
-                // each alignment needs to be rendered separately
-                for (let align in info.align) {
-                    this.drawText(lines, info.align[align].texture_position, info.size, {
-                        stroke: text_settings.stroke,
-                        transform: text_settings.transform,
-                        align: align
-                    });
-
-                    info.align[align].texcoords = Texture.getTexcoordsForSprite(
-                        info.align[align].texture_position,
-                        info.size.texture_size,
-                        texture_size
-                    );
-=======
                 this.drawText(lines, info.position, info.size, {
                     stroke: text_settings.stroke,
                     transform: text_settings.transform,
@@ -295,7 +280,6 @@
                     info.multi_texcoords.push(texcoord);
 
                     x += w;
->>>>>>> 487b7d0d
                 }
             }
         }
@@ -469,10 +453,9 @@
 CanvasText.text_cache = {}; // by text style, then text string
 CanvasText.cache_stats = { hits: 0, misses: 0 };
 
-<<<<<<< HEAD
 // Font detection
 CanvasText.fonts_loaded = Promise.resolve(); // resolves when all requested fonts have been detected
-=======
+
 function isRTL(s){
     var weakChars       = '\u0000-\u0040\u005B-\u0060\u007B-\u00BF\u00D7\u00F7\u02B9-\u02FF\u2000-\u2BFF\u2010-\u2029\u202C\u202F-\u2BFF',
         rtlChars        = '\u0591-\u07FF\u200F\u202B\u202E\uFB1D-\uFDFD\uFE70-\uFEFC',
@@ -505,5 +488,4 @@
     }
 
     return words_LTR;
-}
->>>>>>> 487b7d0d
+}