--- conflicted
+++ resolved
@@ -1,4 +1,5 @@
-<<<<<<< HEAD
+/* global GLVertexLayout */
+
 // try {
 //     var gl = WebGLRenderingContext;
 // }
@@ -7,9 +8,6 @@
     var gl = require('./gl_constants.js'); // for accessing GL constants
 // }
 
-=======
-/* global GLVertexLayout */
->>>>>>> 8504fdde
 // Describes a vertex layout that can be used with many different GL programs.
 // If a given program doesn't include all attributes, it can still use the vertex layout
 // to read those attribs that it does recognize, using the attrib offsets to skip others.
